--- conflicted
+++ resolved
@@ -698,13 +698,10 @@
         let block = ConcreteBlock::new(move |_| buffer_data_receiver_for_block.download());
 
         self.synchronize_buffer(buffer, block.copy());
-<<<<<<< HEAD
-=======
 
         self.end_commands();
         self.begin_commands();
 
->>>>>>> 1427b133
         buffer_data_receiver
     }
 
@@ -713,10 +710,6 @@
     }
 
     fn recv_buffer(&self, buffer_data_receiver: &MetalBufferDataReceiver) -> Vec<u8> {
-<<<<<<< HEAD
-        // TODO(pcwalton): Expose this async interface!
-=======
->>>>>>> 1427b133
         let mut guard = buffer_data_receiver.0.mutex.lock().unwrap();
 
         loop {
