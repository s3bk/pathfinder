// pathfinder/renderer/src/builder.rs
//
// Copyright © 2019 The Pathfinder Project Developers.
//
// Licensed under the Apache License, Version 2.0 <LICENSE-APACHE or
// http://www.apache.org/licenses/LICENSE-2.0> or the MIT license
// <LICENSE-MIT or http://opensource.org/licenses/MIT>, at your
// option. This file may not be copied, modified, or distributed
// except according to those terms.

//! Packs data onto the GPU.

use crate::concurrent::executor::Executor;
use crate::gpu::renderer::{BlendModeProgram, MASK_TILES_ACROSS};
use crate::gpu_data::{AlphaTile, AlphaTileBatch, AlphaTileVertex, FillBatchPrimitive, MaskTile};
use crate::gpu_data::{MaskTileVertex, RenderCommand, SolidTile, SolidTileBatch};
use crate::gpu_data::{TexturePageId, TileObjectPrimitive};
use crate::options::{PreparedBuildOptions, RenderCommandListener};
use crate::paint::{PaintInfo, PaintMetadata, RenderTargetMetadata};
use crate::scene::{DisplayItem, Scene};
use crate::tile_map::DenseTileMap;
use crate::tiles::{self, DrawTilingPathInfo, TILE_HEIGHT, TILE_WIDTH, Tiler, TilingPathInfo};
use crate::z_buffer::{DepthMetadata, ZBuffer};
use pathfinder_content::effects::BlendMode;
use pathfinder_content::fill::FillRule;
use pathfinder_content::render_target::RenderTargetId;
use pathfinder_geometry::line_segment::{LineSegment2F, LineSegmentU4, LineSegmentU8};
use pathfinder_geometry::rect::{RectF, RectI};
use pathfinder_geometry::util;
use pathfinder_geometry::vector::{Vector2F, Vector2I};
use pathfinder_gpu::TextureSamplingFlags;
use pathfinder_simd::default::{F32x4, I32x4};
use std::sync::atomic::{AtomicUsize, Ordering};
<<<<<<< HEAD
=======
use instant::Instant;
>>>>>>> 0f5de612
use std::u16;

#[cfg(target_arch = "wasm32")]
use std::time::Duration;

#[cfg(not(target_arch = "wasm32"))]
use std::time::Instant;

pub(crate) struct SceneBuilder<'a, L: RenderCommandListener> {
    scene: &'a Scene,
    built_options: &'a PreparedBuildOptions,

    next_alpha_tile_index: AtomicUsize,
    next_mask_tile_index: AtomicUsize,

    pub(crate) listener: L,
}

#[derive(Debug)]
pub(crate) struct ObjectBuilder {
    pub built_path: BuiltPath,
    pub fills: Vec<FillBatchPrimitive>,
    pub bounds: RectF,
}

#[derive(Debug)]
struct BuiltDrawPath {
    path: BuiltPath,
    blend_mode: BlendMode,
    sampling_flags: TextureSamplingFlags,
    color_texture_page: TexturePageId,
}

#[derive(Debug)]
pub(crate) struct BuiltPath {
    pub mask_tiles: Vec<MaskTile>,
    pub alpha_tiles: Vec<AlphaTile>,
    pub solid_tiles: Vec<SolidTileInfo>,
    pub tiles: DenseTileMap<TileObjectPrimitive>,
    pub fill_rule: FillRule,
}

#[derive(Clone, Copy, Debug)]
pub(crate) struct SolidTileInfo {
    pub(crate) coords: Vector2I,
}

impl<'a, L: RenderCommandListener> SceneBuilder<'a, L> {
    pub(crate) fn new(
        scene: &'a Scene,
        built_options: &'a PreparedBuildOptions,
        listener: L,
    ) -> SceneBuilder<'a, L> {
        let effective_view_box = scene.effective_view_box(built_options);
        SceneBuilder {
            scene,
            built_options,

            next_alpha_tile_index: AtomicUsize::new(0),
            next_mask_tile_index: AtomicUsize::new(0),

            listener,
        }
    }

    pub fn build<E>(&mut self, executor: &E) where E: Executor {
        #[cfg(not(target_arch = "wasm32"))]
        let start_time = Instant::now();

        // Send the start rendering command.
        let bounding_quad = self.built_options.bounding_quad();

        let clip_path_count = self.scene.clip_paths.len();
        let draw_path_count = self.scene.paths.len();
        let total_path_count = clip_path_count + draw_path_count;

        let needs_readable_framebuffer = self.needs_readable_framebuffer();

        self.listener.send(RenderCommand::Start {
            bounding_quad,
            path_count: total_path_count,
            needs_readable_framebuffer,
        });

        // Build paint data.
        let PaintInfo {
            render_commands,
            paint_metadata,
            render_target_metadata,
        } = self.scene.build_paint_info();
        for render_command in render_commands {
            self.listener.send(render_command);
        }

        let effective_view_box = self.scene.effective_view_box(self.built_options);

        let built_clip_paths = executor.build_vector(clip_path_count, |path_index| {
            self.build_clip_path(path_index, effective_view_box, &self.built_options, &self.scene)
        });

        let built_draw_paths = executor.build_vector(draw_path_count, |path_index| {
            self.build_draw_path(path_index,
                                 effective_view_box,
                                 &self.built_options,
                                 &self.scene,
                                 &paint_metadata,
                                 &built_clip_paths)
        });

        self.finish_building(&paint_metadata,
                             &render_target_metadata,
                             built_clip_paths,
                             built_draw_paths);

        #[cfg(not(target_arch = "wasm32"))]
        let build_time = Instant::now() - start_time;

        #[cfg(target_arch = "wasm32")]
        let build_time = Duration::from_millis(0);

        self.listener.send(RenderCommand::Finish { build_time });
    }

    fn build_clip_path(
        &self,
        path_index: usize,
        view_box: RectF,
        built_options: &PreparedBuildOptions,
        scene: &Scene,
    ) -> BuiltPath {
        let path_object = &scene.clip_paths[path_index];
        let outline = scene.apply_render_options(path_object.outline(), built_options);

        let mut tiler = Tiler::new(self,
                                   &outline,
                                   path_object.fill_rule(),
                                   view_box,
                                   path_index as u16,
                                   TilingPathInfo::Clip);

        tiler.generate_tiles();

        self.listener.send(RenderCommand::AddFills(tiler.object_builder.fills));
        tiler.object_builder.built_path
    }

    fn build_draw_path(
        &self,
        path_index: usize,
        view_box: RectF,
        built_options: &PreparedBuildOptions,
        scene: &Scene,
        paint_metadata: &[PaintMetadata],
        built_clip_paths: &[BuiltPath],
    ) -> BuiltDrawPath {
        let path_object = &scene.paths[path_index];
        let outline = scene.apply_render_options(path_object.outline(), built_options);

        let paint_id = path_object.paint();
        let paint_metadata = &paint_metadata[paint_id.0 as usize];
        let built_clip_path =
            path_object.clip_path().map(|clip_path_id| &built_clip_paths[clip_path_id.0 as usize]);

        let mut tiler = Tiler::new(self,
                                   &outline,
                                   path_object.fill_rule(),
                                   view_box,
                                   path_index as u16,
                                   TilingPathInfo::Draw(DrawTilingPathInfo {
            paint_metadata,
            blend_mode: path_object.blend_mode(),
            opacity: path_object.opacity(),
            built_clip_path,
        }));

        tiler.generate_tiles();

        self.listener.send(RenderCommand::AddFills(tiler.object_builder.fills));

        BuiltDrawPath {
            path: tiler.object_builder.built_path,
            blend_mode: path_object.blend_mode(),
            color_texture_page: paint_metadata.location.page,
            sampling_flags: paint_metadata.sampling_flags,
        }
    }

    fn cull_tiles(&self,
                  paint_metadata: &[PaintMetadata],
                  render_target_metadata: &[RenderTargetMetadata],
                  built_clip_paths: Vec<BuiltPath>,
                  built_draw_paths: Vec<BuiltDrawPath>)
                  -> CulledTiles {
        let mut culled_tiles = CulledTiles {
            mask_winding_tiles: vec![],
            mask_evenodd_tiles: vec![],
            display_list: vec![],
        };

        for built_clip_path in built_clip_paths {
            culled_tiles.push_mask_tiles(&built_clip_path);
        }

        let mut remaining_layer_z_buffers = self.build_solid_tiles(&built_draw_paths);
        remaining_layer_z_buffers.reverse();

        // Process first Z-buffer.
        let first_z_buffer = remaining_layer_z_buffers.pop().unwrap();
        let first_solid_tiles = first_z_buffer.build_solid_tiles(paint_metadata);
        for batch in first_solid_tiles.batches {
            culled_tiles.display_list.push(CulledDisplayItem::DrawSolidTiles(batch));
        }

        let mut layer_z_buffers_stack = vec![first_z_buffer];
        let mut current_depth = 1;

        for display_item in &self.scene.display_list {
            match *display_item {
                DisplayItem::PushRenderTarget(render_target_id) => {
                    culled_tiles.display_list
                                .push(CulledDisplayItem::PushRenderTarget(render_target_id));

                    let z_buffer = remaining_layer_z_buffers.pop().unwrap();
                    let solid_tiles = z_buffer.build_solid_tiles(paint_metadata);
                    for batch in solid_tiles.batches {
                        culled_tiles.display_list.push(CulledDisplayItem::DrawSolidTiles(batch));
                    }
                    layer_z_buffers_stack.push(z_buffer);
                }

                DisplayItem::PopRenderTarget => {
                    culled_tiles.display_list.push(CulledDisplayItem::PopRenderTarget);
                    layer_z_buffers_stack.pop();
                }

                DisplayItem::DrawRenderTarget { render_target, effects } => {
                    let effective_view_box = self.scene.effective_view_box(self.built_options);
                    let tile_rect = tiles::round_rect_out_to_tile_bounds(effective_view_box);
                    let layer_z_buffer = layer_z_buffers_stack.last().unwrap();
                    let mut tiles = vec![];
                    let uv_scale = Vector2F::splat(1.0) / tile_rect.lower_right().to_f32();
                    let metadata = &render_target_metadata[render_target.0 as usize];
                    for tile_y in tile_rect.min_y()..tile_rect.max_y() {
                        for tile_x in tile_rect.min_x()..tile_rect.max_x() {
                            let tile_coords = Vector2I::new(tile_x, tile_y);
                            if !layer_z_buffer.test(tile_coords, current_depth) {
                                continue;
                            }

                            let uv_rect =
                                RectI::new(tile_coords, Vector2I::splat(1)).to_f32()
                                                                           .scale_xy(uv_scale);
                            tiles.push(SolidTile::from_texture_rect(tile_coords, uv_rect));
                        }
                    }
                    let batch = SolidTileBatch {
                        tiles,
                        color_texture_page: metadata.location.page,
                        sampling_flags: TextureSamplingFlags::empty(),
                        effects,
                    };
                    culled_tiles.display_list.push(CulledDisplayItem::DrawSolidTiles(batch));
                    current_depth += 1;
                }

                DisplayItem::DrawPaths {
                    start_index: start_draw_path_index,
                    end_index: end_draw_path_index,
                } => {
                    for draw_path_index in start_draw_path_index..end_draw_path_index {
                        let built_draw_path = &built_draw_paths[draw_path_index as usize];
                        culled_tiles.push_mask_tiles(&built_draw_path.path);

                        // Create a new `DrawAlphaTiles` display item if we don't have one or if we
                        // have to break a batch due to blend mode or paint page. Note that every
                        // path with a blend mode that requires a readable framebuffer needs its
                        // own batch.
                        //
                        // TODO(pcwalton): If we really wanted to, we could use tile maps to avoid
                        // batch breaks in some cases…
                        match culled_tiles.display_list.last() {
                            Some(&CulledDisplayItem::DrawAlphaTiles(AlphaTileBatch {
                                tiles: _,
                                color_texture_page,
                                blend_mode,
                                sampling_flags
                            })) if color_texture_page == built_draw_path.color_texture_page &&
                                blend_mode == built_draw_path.blend_mode &&
                                sampling_flags == built_draw_path.sampling_flags &&
                                !BlendModeProgram::from_blend_mode(
                                    blend_mode).needs_readable_framebuffer() => {}
                            _ => {
                                let batch = AlphaTileBatch {
                                    tiles: vec![],
                                    color_texture_page: built_draw_path.color_texture_page,
                                    blend_mode: built_draw_path.blend_mode,
                                    sampling_flags: built_draw_path.sampling_flags,
                                };
                                culled_tiles.display_list
                                            .push(CulledDisplayItem::DrawAlphaTiles(batch))
                            }
                        }

                        // Fetch the destination alpha tiles buffer.
                        let culled_alpha_tiles = match *culled_tiles.display_list
                                                                    .last_mut()
                                                                    .unwrap() {
                            CulledDisplayItem::DrawAlphaTiles(AlphaTileBatch {
                                tiles: ref mut culled_alpha_tiles,
                                ..
                            }) => culled_alpha_tiles,
                            _ => unreachable!(),
                        };

                        let layer_z_buffer = layer_z_buffers_stack.last().unwrap();
                        for alpha_tile in &built_draw_path.path.alpha_tiles {
                            let alpha_tile_coords = alpha_tile.upper_left.tile_position();
                            if layer_z_buffer.test(alpha_tile_coords, current_depth) {
                                culled_alpha_tiles.push(*alpha_tile);
                            }
                        }

                        current_depth += 1;
                    }
                }
            }
        }

        culled_tiles
    }

    fn build_solid_tiles(&self, built_draw_paths: &[BuiltDrawPath]) -> Vec<ZBuffer> {
        let effective_view_box = self.scene.effective_view_box(self.built_options);
        let mut z_buffers = vec![ZBuffer::new(effective_view_box)];
        let mut z_buffer_index_stack = vec![0];
        let mut current_depth = 0;

        // Create Z-buffers.
        for display_item in &self.scene.display_list {
            match *display_item {
                DisplayItem::PushRenderTarget { .. } => {
                    z_buffer_index_stack.push(z_buffers.len());
                    z_buffers.push(ZBuffer::new(effective_view_box));
                }
                DisplayItem::PopRenderTarget => {
                    z_buffer_index_stack.pop();
                }
                DisplayItem::DrawPaths { start_index, end_index } => {
                    let (start_index, end_index) = (start_index as usize, end_index as usize);
                    let z_buffer = &mut z_buffers[*z_buffer_index_stack.last().unwrap()];
                    for (path_subindex, built_draw_path) in
                            built_draw_paths[start_index..end_index].iter().enumerate() {
                        let solid_tiles = &built_draw_path.path.solid_tiles;
                        let path_index = (path_subindex + start_index) as u32;
                        let path = &self.scene.paths[path_index as usize];
                        let metadata = DepthMetadata { paint_id: path.paint() };
                        z_buffer.update(solid_tiles, current_depth, metadata);
                        current_depth += 1;
                    }
                }
                DisplayItem::DrawRenderTarget { .. } => {
                    // FIXME(pcwalton): Not great that this doesn't participate in Z-buffering!
                    current_depth += 1;
                }
            }
        }
        debug_assert_eq!(z_buffer_index_stack.len(), 1);

        z_buffers
    }

    fn pack_tiles(&mut self, culled_tiles: CulledTiles) {
        if !culled_tiles.mask_winding_tiles.is_empty() {
            self.listener.send(RenderCommand::RenderMaskTiles {
                tiles: culled_tiles.mask_winding_tiles,
                fill_rule: FillRule::Winding,
            });
        }
        if !culled_tiles.mask_evenodd_tiles.is_empty() {
            self.listener.send(RenderCommand::RenderMaskTiles {
                tiles: culled_tiles.mask_evenodd_tiles,
                fill_rule: FillRule::EvenOdd,
            });
        }

        for display_item in culled_tiles.display_list {
            match display_item {
                CulledDisplayItem::DrawSolidTiles(batch) => {
                    self.listener.send(RenderCommand::DrawSolidTiles(batch))
                }
                CulledDisplayItem::DrawAlphaTiles(batch) => {
                    self.listener.send(RenderCommand::DrawAlphaTiles(batch))
                }
                CulledDisplayItem::PushRenderTarget(render_target_id) => {
                    self.listener.send(RenderCommand::PushRenderTarget(render_target_id))
                }
                CulledDisplayItem::PopRenderTarget => {
                    self.listener.send(RenderCommand::PopRenderTarget)
                }
            }
        }
    }

    fn finish_building(&mut self,
                       paint_metadata: &[PaintMetadata],
                       render_target_metadata: &[RenderTargetMetadata],
                       built_clip_paths: Vec<BuiltPath>,
                       built_draw_paths: Vec<BuiltDrawPath>) {
        self.listener.send(RenderCommand::FlushFills);
        let culled_tiles = self.cull_tiles(paint_metadata,
                                           render_target_metadata,
                                           built_clip_paths,
                                           built_draw_paths);
        self.pack_tiles(culled_tiles);
    }

    pub(crate) fn allocate_mask_tile_index(&self) -> u16 {
        // FIXME(pcwalton): Check for overflow!
        self.next_mask_tile_index.fetch_add(1, Ordering::Relaxed) as u16
    }

    fn needs_readable_framebuffer(&self) -> bool {
        let mut framebuffer_nesting = 0;
        for display_item in &self.scene.display_list {
            match *display_item {
                DisplayItem::DrawRenderTarget { .. } => {}
                DisplayItem::PushRenderTarget(_) => framebuffer_nesting += 1,
                DisplayItem::PopRenderTarget => framebuffer_nesting -= 1,
                DisplayItem::DrawPaths { start_index, end_index } => {
                    if framebuffer_nesting > 0 {
                        continue;
                    }
                    for path_index in start_index..end_index {
                        let blend_mode = self.scene.paths[path_index as usize].blend_mode();
                        let blend_mode_program = BlendModeProgram::from_blend_mode(blend_mode);
                        if blend_mode_program.needs_readable_framebuffer() {
                            return true;
                        }
                    }
                }
            }
        }
        false
    }
}

impl BuiltPath {
    fn new(bounds: RectF, fill_rule: FillRule) -> BuiltPath {
        BuiltPath {
            mask_tiles: vec![],
            alpha_tiles: vec![],
            solid_tiles: vec![],
            tiles: DenseTileMap::new(tiles::round_rect_out_to_tile_bounds(bounds)),
            fill_rule,
        }
    }
}

impl SolidTileInfo {
    #[inline]
    pub(crate) fn new(coords: Vector2I) -> SolidTileInfo {
        SolidTileInfo { coords }
    }
}

struct CulledTiles {
    mask_winding_tiles: Vec<MaskTile>,
    mask_evenodd_tiles: Vec<MaskTile>,
    display_list: Vec<CulledDisplayItem>,
}

enum CulledDisplayItem {
    DrawSolidTiles(SolidTileBatch),
    DrawAlphaTiles(AlphaTileBatch),
    PushRenderTarget(RenderTargetId),
    PopRenderTarget,
}

#[derive(Clone, Copy, Debug, Default)]
pub struct TileStats {
    pub solid_tile_count: u32,
    pub alpha_tile_count: u32,
}

// Utilities for built objects

impl ObjectBuilder {
    pub(crate) fn new(bounds: RectF, fill_rule: FillRule) -> ObjectBuilder {
        ObjectBuilder { built_path: BuiltPath::new(bounds, fill_rule), bounds, fills: vec![] }
    }

    #[inline]
    pub(crate) fn tile_rect(&self) -> RectI {
        self.built_path.tiles.rect
    }

    fn add_fill<L: RenderCommandListener>(
        &mut self,
        scene_builder: &SceneBuilder<L>,
        segment: LineSegment2F,
        tile_coords: Vector2I,
    ) {
        pa_debug!("add_fill({:?} ({:?}))", segment, tile_coords);

        // Ensure this fill is in bounds. If not, cull it.
        if self.tile_coords_to_local_index(tile_coords).is_none() {
            return;
        };

        debug_assert_eq!(TILE_WIDTH, TILE_HEIGHT);

        // Compute the upper left corner of the tile.
        let tile_size = F32x4::splat(TILE_WIDTH as f32);
        let tile_upper_left = tile_coords.to_f32().0.to_f32x4().xyxy() * tile_size;

        // Convert to 4.8 fixed point.
        let segment = (segment.0 - tile_upper_left) * F32x4::splat(256.0);
        let (min, max) = (F32x4::default(), F32x4::splat((TILE_WIDTH * 256 - 1) as f32));
        let segment = segment.clamp(min, max).to_i32x4();
        let (from_x, from_y, to_x, to_y) = (segment[0], segment[1], segment[2], segment[3]);

        // Cull degenerate fills.
        if from_x == to_x {
            pa_debug!("... culling!");
            return;
        }

        // Allocate global tile if necessary.
        let alpha_tile_index = self.get_or_allocate_alpha_tile_index(scene_builder, tile_coords);

        // Pack whole pixels.
        let px = (segment & I32x4::splat(0xf00)).to_u32x4();
        let px = (px >> 8).to_i32x4() | (px >> 4).to_i32x4().yxwz();

        // Pack instance data.
        pa_debug!("... OK, pushing");
        self.fills.push(FillBatchPrimitive {
            px: LineSegmentU4 { from: px[0] as u8, to: px[2] as u8 },
            subpx: LineSegmentU8 {
                from_x: from_x as u8,
                from_y: from_y as u8,
                to_x:   to_x   as u8,
                to_y:   to_y   as u8,
            },
            alpha_tile_index,
        });
    }

    fn get_or_allocate_alpha_tile_index<L: RenderCommandListener>(
        &mut self,
        scene_builder: &SceneBuilder<L>,
        tile_coords: Vector2I,
    ) -> u16 {
        let local_tile_index = self.built_path.tiles.coords_to_index_unchecked(tile_coords);
        let alpha_tile_index = self.built_path.tiles.data[local_tile_index].alpha_tile_index;
        if alpha_tile_index != !0 {
            return alpha_tile_index;
        }

        // FIXME(pcwalton): Check for overflow!
        let alpha_tile_index = scene_builder
            .next_alpha_tile_index
            .fetch_add(1, Ordering::Relaxed) as u16;
        self.built_path.tiles.data[local_tile_index].alpha_tile_index = alpha_tile_index;
        alpha_tile_index
    }

    pub(crate) fn add_active_fill<L: RenderCommandListener>(
        &mut self,
        scene_builder: &SceneBuilder<L>,
        left: f32,
        right: f32,
        mut winding: i32,
        tile_coords: Vector2I,
    ) {
        let tile_origin_y = (tile_coords.y() * TILE_HEIGHT as i32) as f32;
        let left = Vector2F::new(left, tile_origin_y);
        let right = Vector2F::new(right, tile_origin_y);

        let segment = if winding < 0 {
            LineSegment2F::new(left, right)
        } else {
            LineSegment2F::new(right, left)
        };

        pa_debug!(
            "... emitting active fill {} -> {} winding {} @ tile {:?}",
            left.x(),
            right.x(),
            winding,
            tile_coords
        );

        while winding != 0 {
            self.add_fill(scene_builder, segment, tile_coords);
            if winding < 0 {
                winding += 1
            } else {
                winding -= 1
            }
        }
    }

    pub(crate) fn generate_fill_primitives_for_line<L: RenderCommandListener>(
        &mut self,
        scene_builder: &SceneBuilder<L>,
        mut segment: LineSegment2F,
        tile_y: i32,
    ) {
        pa_debug!(
            "... generate_fill_primitives_for_line(): segment={:?} tile_y={} ({}-{})",
            segment,
            tile_y,
            tile_y as f32 * TILE_HEIGHT as f32,
            (tile_y + 1) as f32 * TILE_HEIGHT as f32
        );

        let winding = segment.from_x() > segment.to_x();
        let (segment_left, segment_right) = if !winding {
            (segment.from_x(), segment.to_x())
        } else {
            (segment.to_x(), segment.from_x())
        };

        // FIXME(pcwalton): Optimize this.
        let segment_tile_left = f32::floor(segment_left) as i32 / TILE_WIDTH as i32;
        let segment_tile_right =
            util::alignup_i32(f32::ceil(segment_right) as i32, TILE_WIDTH as i32);
        pa_debug!(
            "segment_tile_left={} segment_tile_right={} tile_rect={:?}",
            segment_tile_left,
            segment_tile_right,
            self.tile_rect()
        );

        for subsegment_tile_x in segment_tile_left..segment_tile_right {
            let (mut fill_from, mut fill_to) = (segment.from(), segment.to());
            let subsegment_tile_right =
                ((i32::from(subsegment_tile_x) + 1) * TILE_HEIGHT as i32) as f32;
            if subsegment_tile_right < segment_right {
                let x = subsegment_tile_right;
                let point = Vector2F::new(x, segment.solve_y_for_x(x));
                if !winding {
                    fill_to = point;
                    segment = LineSegment2F::new(point, segment.to());
                } else {
                    fill_from = point;
                    segment = LineSegment2F::new(segment.from(), point);
                }
            }

            let fill_segment = LineSegment2F::new(fill_from, fill_to);
            let fill_tile_coords = Vector2I::new(subsegment_tile_x, tile_y);
            self.add_fill(scene_builder, fill_segment, fill_tile_coords);
        }
    }

    #[inline]
    pub(crate) fn tile_coords_to_local_index(&self, coords: Vector2I) -> Option<u32> {
        self.built_path.tiles.coords_to_index(coords).map(|index| index as u32)
    }

    #[inline]
    pub(crate) fn local_tile_index_to_coords(&self, tile_index: u32) -> Vector2I {
        self.built_path.tiles.index_to_coords(tile_index as usize)
    }

    pub(crate) fn push_mask_tile(mask_tiles: &mut Vec<MaskTile>,
                                 fill_tile: &TileObjectPrimitive,
                                 mask_tile_index: u16,
                                 object_index: u16) {
        mask_tiles.push(MaskTile {
            upper_left: MaskTileVertex::new(mask_tile_index,
                                            fill_tile.alpha_tile_index as u16,
                                            Vector2I::default(),
                                            object_index,
                                            fill_tile.backdrop as i16),
            upper_right: MaskTileVertex::new(mask_tile_index,
                                             fill_tile.alpha_tile_index as u16,
                                             Vector2I::new(1, 0),
                                             object_index,
                                             fill_tile.backdrop as i16),
            lower_left: MaskTileVertex::new(mask_tile_index,
                                            fill_tile.alpha_tile_index as u16,
                                            Vector2I::new(0, 1),
                                            object_index,
                                            fill_tile.backdrop as i16),
            lower_right: MaskTileVertex::new(mask_tile_index,
                                             fill_tile.alpha_tile_index as u16,
                                             Vector2I::splat(1),
                                             object_index,
                                             fill_tile.backdrop as i16),
        });
    }

    pub(crate) fn push_alpha_tile(alpha_tiles: &mut Vec<AlphaTile>,
                                  mask_tile_index: u16,
                                  tile_coords: Vector2I,
                                  object_index: u16,
                                  draw_tiling_path_info: &DrawTilingPathInfo) {
        alpha_tiles.push(AlphaTile {
            upper_left: AlphaTileVertex::new(tile_coords,
                                             mask_tile_index,
                                             Vector2I::default(),
                                             object_index,
                                             draw_tiling_path_info),
            upper_right: AlphaTileVertex::new(tile_coords,
                                              mask_tile_index,
                                              Vector2I::new(1, 0),
                                              object_index,
                                              draw_tiling_path_info),
            lower_left: AlphaTileVertex::new(tile_coords,
                                             mask_tile_index,
                                             Vector2I::new(0, 1),
                                             object_index,
                                             draw_tiling_path_info),
            lower_right: AlphaTileVertex::new(tile_coords,
                                              mask_tile_index,
                                              Vector2I::splat(1),
                                              object_index,
                                              draw_tiling_path_info),
        });
    }
}

impl MaskTileVertex {
    #[inline]
    fn new(mask_index: u16,
           fill_index: u16,
           tile_offset: Vector2I,
           object_index: u16,
           backdrop: i16)
           -> MaskTileVertex {
        let mask_uv = calculate_mask_uv(mask_index, tile_offset);
        let fill_uv = calculate_mask_uv(fill_index, tile_offset);
        MaskTileVertex {
            mask_u: mask_uv.x() as u16,
            mask_v: mask_uv.y() as u16,
            fill_u: fill_uv.x() as u16,
            fill_v: fill_uv.y() as u16,
            backdrop,
            object_index,
        }
    }
}

impl AlphaTileVertex {
    #[inline]
    fn new(tile_origin: Vector2I,
           tile_index: u16,
           tile_offset: Vector2I,
           object_index: u16,
           draw_tiling_path_info: &DrawTilingPathInfo)
           -> AlphaTileVertex {
        let tile_position = tile_origin + tile_offset;
        let color_uv = draw_tiling_path_info.paint_metadata.calculate_tex_coords(tile_position);
        let mask_uv = calculate_mask_uv(tile_index, tile_offset);
        AlphaTileVertex {
            tile_x: tile_position.x() as i16,
            tile_y: tile_position.y() as i16,
            color_u: color_uv.x(),
            color_v: color_uv.y(),
            mask_u: mask_uv.x() as u16,
            mask_v: mask_uv.y() as u16,
            object_index,
            opacity: draw_tiling_path_info.opacity,
            pad: 0,
        }
    }

    #[inline]
    pub fn tile_position(&self) -> Vector2I {
        Vector2I::new(self.tile_x as i32, self.tile_y as i32)
    }
}

fn calculate_mask_uv(tile_index: u16, tile_offset: Vector2I) -> Vector2I {
    let mask_u = tile_index as i32 % MASK_TILES_ACROSS as i32;
    let mask_v = tile_index as i32 / MASK_TILES_ACROSS as i32;
    let mask_scale = 65535.0 / MASK_TILES_ACROSS as f32;
    let mask_uv = Vector2I::new(mask_u, mask_v) + tile_offset;
    mask_uv.to_f32().scale(mask_scale).to_i32()
}

impl CulledTiles {
    fn push_mask_tiles(&mut self, built_path: &BuiltPath) {
        match built_path.fill_rule {
            FillRule::Winding => self.mask_winding_tiles.extend_from_slice(&built_path.mask_tiles),
            FillRule::EvenOdd => self.mask_evenodd_tiles.extend_from_slice(&built_path.mask_tiles),
        }
    }
}<|MERGE_RESOLUTION|>--- conflicted
+++ resolved
@@ -31,17 +31,8 @@
 use pathfinder_gpu::TextureSamplingFlags;
 use pathfinder_simd::default::{F32x4, I32x4};
 use std::sync::atomic::{AtomicUsize, Ordering};
-<<<<<<< HEAD
-=======
 use instant::Instant;
->>>>>>> 0f5de612
 use std::u16;
-
-#[cfg(target_arch = "wasm32")]
-use std::time::Duration;
-
-#[cfg(not(target_arch = "wasm32"))]
-use std::time::Instant;
 
 pub(crate) struct SceneBuilder<'a, L: RenderCommandListener> {
     scene: &'a Scene,
@@ -101,7 +92,6 @@
     }
 
     pub fn build<E>(&mut self, executor: &E) where E: Executor {
-        #[cfg(not(target_arch = "wasm32"))]
         let start_time = Instant::now();
 
         // Send the start rendering command.
@@ -149,11 +139,7 @@
                              built_clip_paths,
                              built_draw_paths);
 
-        #[cfg(not(target_arch = "wasm32"))]
         let build_time = Instant::now() - start_time;
-
-        #[cfg(target_arch = "wasm32")]
-        let build_time = Duration::from_millis(0);
 
         self.listener.send(RenderCommand::Finish { build_time });
     }
