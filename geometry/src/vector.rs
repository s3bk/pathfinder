// pathfinder/geometry/src/basic/point.rs
//
// Copyright © 2019 The Pathfinder Project Developers.
//
// Licensed under the Apache License, Version 2.0 <LICENSE-APACHE or
// http://www.apache.org/licenses/LICENSE-2.0> or the MIT license
// <LICENSE-MIT or http://opensource.org/licenses/MIT>, at your
// option. This file may not be copied, modified, or distributed
// except according to those terms.

//! A SIMD-optimized point type.

use pathfinder_simd::default::{F32x2, F32x4, I32x2};
<<<<<<< HEAD
=======
use std::hash::{Hash, Hasher};
>>>>>>> cc9711e1
use std::ops::{Add, AddAssign, Div, Mul, Neg, Sub};

/// 2D points with 32-bit floating point coordinates.
#[derive(Clone, Copy, Debug, Default)]
pub struct Vector2F(pub F32x2);

impl Vector2F {
    #[inline]
    pub fn new(x: f32, y: f32) -> Vector2F {
        Vector2F(F32x2::new(x, y))
    }

    #[inline]
    pub fn splat(value: f32) -> Vector2F {
        Vector2F(F32x2::splat(value))
    }

    #[inline]
    pub fn to_3d(self) -> Vector3F {
        Vector3F(self.0.to_f32x4().concat_xy_zw(F32x4::new(0.0, 0.0, 0.0, 0.0)))
    }

    #[inline]
    pub fn to_4d(self) -> Vector4F {
        Vector4F(self.0.to_f32x4().concat_xy_zw(F32x4::new(0.0, 0.0, 0.0, 1.0)))
    }

    #[inline]
    pub fn x(self) -> f32 {
        self.0[0]
    }

    #[inline]
    pub fn y(self) -> f32 {
        self.0[1]
    }

    #[inline]
    pub fn set_x(&mut self, x: f32) {
        self.0[0] = x;
    }

    #[inline]
    pub fn set_y(&mut self, y: f32) {
        self.0[1] = y;
    }

    #[inline]
    pub fn min(self, other: Vector2F) -> Vector2F {
        Vector2F(self.0.min(other.0))
    }

    #[inline]
    pub fn max(self, other: Vector2F) -> Vector2F {
        Vector2F(self.0.max(other.0))
    }

    #[inline]
    pub fn clamp(self, min_val: Vector2F, max_val: Vector2F) -> Vector2F {
        self.max(min_val).min(max_val)
    }

    #[inline]
    pub fn det(self, other: Vector2F) -> f32 {
        self.x() * other.y() - self.y() * other.x()
    }

    #[inline]
    pub fn dot(self, other: Vector2F) -> f32 {
        let xy = self.0 * other.0;
        xy.x() + xy.y()
    }

    #[inline]
    pub fn scale(self, x: f32) -> Vector2F {
        Vector2F(self.0 * F32x2::splat(x))
    }

    #[inline]
    pub fn scale_xy(self, factors: Vector2F) -> Vector2F {
        Vector2F(self.0 * factors.0)
    }

    #[inline]
    pub fn floor(self) -> Vector2F {
        Vector2F(self.0.floor())
    }

    #[inline]
    pub fn ceil(self) -> Vector2F {
        Vector2F(self.0.ceil())
    }

    /// Rounds both coordinates to the nearest integer.
    #[inline]
    pub fn round(self) -> Vector2F {
        Vector2F(self.0.to_i32x2().to_f32x2())
    }

    /// Treats this point as a vector and calculates its squared length.
    #[inline]
    pub fn square_length(self) -> f32 {
        let squared = self.0 * self.0;
        squared[0] + squared[1]
    }

    /// Treats this point as a vector and calculates its length.
    #[inline]
    pub fn length(self) -> f32 {
        f32::sqrt(self.square_length())
    }

    /// Treats this point as a vector and normalizes it.
    #[inline]
    pub fn normalize(self) -> Vector2F {
        self.scale(1.0 / self.length())
    }

    /// Swaps y and x.
    #[inline]
    pub fn yx(self) -> Vector2F {
        Vector2F(self.0.yx())
    }

    /// Returns the coefficient when the given vector `a` is projected onto this one.
    ///
    /// That is, if this vector is `v` and this function returns `c`, then `proj_v a = cv`. In
    /// other words, this function computes `(a⋅v) / (v⋅v)`.
    #[inline]
    pub fn projection_coefficient(self, a: Vector2F) -> f32 {
        a.dot(self) / self.square_length()
    }

    #[inline]
    pub fn is_zero(self) -> bool {
        self == Vector2F::default()
    }

    #[inline]
    pub fn lerp(self, other: Vector2F, t: f32) -> Vector2F {
        self + (other - self).scale(t)
    }

    #[inline]
    pub fn to_i32(self) -> Vector2I {
        Vector2I(self.0.to_i32x2())
    }
}

impl PartialEq for Vector2F {
    #[inline]
    fn eq(&self, other: &Vector2F) -> bool {
        self.0.packed_eq(other.0).all_true()
    }
}

impl Add<Vector2F> for Vector2F {
    type Output = Vector2F;
    #[inline]
    fn add(self, other: Vector2F) -> Vector2F {
        Vector2F(self.0 + other.0)
    }
}

impl Sub<Vector2F> for Vector2F {
    type Output = Vector2F;
    #[inline]
    fn sub(self, other: Vector2F) -> Vector2F {
        Vector2F(self.0 - other.0)
    }
}

impl Mul<Vector2F> for Vector2F {
    type Output = Vector2F;
    #[inline]
    fn mul(self, other: Vector2F) -> Vector2F {
        Vector2F(self.0 * other.0)
    }
}

impl Div<Vector2F> for Vector2F {
    type Output = Vector2F;
    #[inline]
    fn div(self, other: Vector2F) -> Vector2F {
        Vector2F(self.0 / other.0)
    }
}

impl Neg for Vector2F {
    type Output = Vector2F;
    #[inline]
    fn neg(self) -> Vector2F {
        Vector2F(-self.0)
    }
}

/// 2D points with 32-bit signed integer coordinates.
#[derive(Clone, Copy, Debug, Default)]
pub struct Vector2I(pub I32x2);

impl Vector2I {
    #[inline]
    pub fn new(x: i32, y: i32) -> Vector2I {
        Vector2I(I32x2::new(x, y))
    }

    #[inline]
    pub fn splat(value: i32) -> Vector2I {
        Vector2I(I32x2::splat(value))
    }

    #[inline]
    pub fn x(self) -> i32 {
        self.0[0]
    }

    #[inline]
    pub fn y(self) -> i32 {
        self.0[1]
    }

    #[inline]
    pub fn set_x(&mut self, x: i32) {
        self.0[0] = x;
    }

    #[inline]
    pub fn set_y(&mut self, y: i32) {
        self.0[1] = y;
    }

    #[inline]
    pub fn min(self, other: Vector2I) -> Vector2I {
        Vector2I(self.0.min(other.0))
    }

    #[inline]
    pub fn max(self, other: Vector2I) -> Vector2I {
        Vector2I(self.0.max(other.0))
    }

    #[inline]
    pub fn scale(self, factor: i32) -> Vector2I {
        Vector2I(self.0 * I32x2::splat(factor))
    }

    #[inline]
    pub fn scale_xy(self, factors: Vector2I) -> Vector2I {
        Vector2I(self.0 * factors.0)
    }

    #[inline]
    pub fn to_f32(self) -> Vector2F {
        Vector2F(self.0.to_f32x2())
    }
}

impl Add<Vector2I> for Vector2I {
    type Output = Vector2I;
    #[inline]
    fn add(self, other: Vector2I) -> Vector2I {
        Vector2I(self.0 + other.0)
    }
}

impl AddAssign<Vector2I> for Vector2I {
    #[inline]
    fn add_assign(&mut self, other: Vector2I) {
        self.0 += other.0
    }
}

impl Neg for Vector2I {
    type Output = Vector2I;
    #[inline]
    fn neg(self) -> Vector2I {
        Vector2I(-self.0)
    }
}

impl Sub<Vector2I> for Vector2I {
    type Output = Vector2I;
    #[inline]
    fn sub(self, other: Vector2I) -> Vector2I {
        Vector2I(self.0 - other.0)
    }
}

impl PartialEq for Vector2I {
    #[inline]
    fn eq(&self, other: &Vector2I) -> bool {
        self.0.packed_eq(other.0).all_true()
    }
}

impl Eq for Vector2I {}

impl Hash for Vector2I {
    #[inline]
    fn hash<H>(&self, state: &mut H) where H: Hasher {
        self.x().hash(state);
        self.y().hash(state);
    }
}

/// 3D points.
///
/// The w value in the SIMD vector is always 0.0.
#[derive(Clone, Copy, Debug, Default, PartialEq)]
pub struct Vector3F(pub F32x4);

impl Vector3F {
    #[inline]
    pub fn new(x: f32, y: f32, z: f32) -> Vector3F {
        Vector3F(F32x4::new(x, y, z, 0.0))
    }

    #[inline]
    pub fn splat(x: f32) -> Vector3F {
        let mut vector = F32x4::splat(x);
        vector.set_w(0.0);
        Vector3F(vector)
    }

    /// Truncates this vector to 2D.
    #[inline]
    pub fn to_2d(self) -> Vector2F {
        Vector2F(self.0.xy())
    }

    /// Converts this vector to an equivalent 3D homogeneous one with a w component of 1.0.
    #[inline]
    pub fn to_4d(self) -> Vector4F {
        let mut vector = self.0;
        vector.set_w(1.0);
        Vector4F(vector)
    }

    #[inline]
    pub fn cross(self, other: Vector3F) -> Vector3F {
        Vector3F(self.0.yzxw() * other.0.zxyw() - self.0.zxyw() * other.0.yzxw())
    }

    #[inline]
    pub fn square_length(self) -> f32 {
        let squared = self.0 * self.0;
        squared[0] + squared[1] + squared[2]
    }

    #[inline]
    pub fn length(self) -> f32 {
        f32::sqrt(self.square_length())
    }

    #[inline]
    pub fn normalize(self) -> Vector3F {
        Vector3F(self.0 * F32x4::splat(1.0 / self.length()))
    }

    #[inline]
    pub fn x(self) -> f32 {
        self.0[0]
    }

    #[inline]
    pub fn y(self) -> f32 {
        self.0[1]
    }

    #[inline]
    pub fn z(self) -> f32 {
        self.0[2]
    }

    #[inline]
    pub fn scale(self, factor: f32) -> Vector3F {
        Vector3F(self.0 * F32x4::splat(factor))
    }
}

impl Add<Vector3F> for Vector3F {
    type Output = Vector3F;
    #[inline]
    fn add(self, other: Vector3F) -> Vector3F {
        Vector3F(self.0 + other.0)
    }
}

impl AddAssign for Vector3F {
    #[inline]
    fn add_assign(&mut self, other: Vector3F) {
        self.0 += other.0
    }
}

impl Neg for Vector3F {
    type Output = Vector3F;
    #[inline]
    fn neg(self) -> Vector3F {
        Vector3F(self.0 * F32x4::new(-1.0, -1.0, -1.0, 0.0))
    }
}

impl Sub<Vector3F> for Vector3F {
    type Output = Vector3F;
    #[inline]
    fn sub(self, other: Vector3F) -> Vector3F {
        Vector3F(self.0 - other.0)
    }
}

/// 3D homogeneous points.
#[derive(Clone, Copy, Debug, PartialEq)]
pub struct Vector4F(pub F32x4);

impl Vector4F {
    #[inline]
    pub fn new(x: f32, y: f32, z: f32, w: f32) -> Vector4F {
        Vector4F(F32x4::new(x, y, z, w))
    }

    #[inline]
    pub fn splat(value: f32) -> Vector4F {
        Vector4F(F32x4::splat(value))
    }

    #[inline]
    pub fn to_2d(self) -> Vector2F {
        self.to_3d().to_2d()
    }

    /// Performs perspective division to convert this vector to 3D.
    #[inline]
    pub fn to_3d(self) -> Vector3F {
        let mut vector = self.0 * F32x4::splat(1.0 / self.w());
        vector.set_w(0.0);
        Vector3F(vector)
    }

    #[inline]
    pub fn x(self) -> f32 {
        self.0[0]
    }

    #[inline]
    pub fn y(self) -> f32 {
        self.0[1]
    }

    #[inline]
    pub fn z(self) -> f32 {
        self.0[2]
    }

    #[inline]
    pub fn w(self) -> f32 {
        self.0[3]
    }

    #[inline]
    pub fn scale(self, x: f32) -> Vector4F {
        let mut factors = F32x4::splat(x);
        factors[3] = 1.0;
        Vector4F(self.0 * factors)
    }

    #[inline]
    pub fn set_x(&mut self, x: f32) {
        self.0[0] = x
    }

    #[inline]
    pub fn set_y(&mut self, y: f32) {
        self.0[1] = y
    }

    #[inline]
    pub fn set_z(&mut self, z: f32) {
        self.0[2] = z
    }

    #[inline]
    pub fn set_w(&mut self, w: f32) {
        self.0[3] = w
    }

    #[inline]
    pub fn approx_eq(self, other: Vector4F, epsilon: f32) -> bool {
        self.0.approx_eq(other.0, epsilon)
    }

    /// Checks to see whether this *homogeneous* coordinate equals zero.
    ///
    /// Note that since this treats the coordinate as a homogeneous coordinate, the `w` is ignored.
    // TODO(pcwalton): Optimize with SIMD.
    #[inline]
    pub fn is_zero(self) -> bool {
        self.x() == 0.0 && self.y() == 0.0 && self.z() == 0.0
    }

    #[inline]
    pub fn lerp(self, other: Vector4F, t: f32) -> Vector4F {
        Vector4F(self.0 + (other.0 - self.0) * F32x4::splat(t))
    }
}

impl Add<Vector4F> for Vector4F {
    type Output = Vector4F;
    #[inline]
    fn add(self, other: Vector4F) -> Vector4F {
        Vector4F(self.0 + other.0)
    }
}

impl AddAssign for Vector4F {
    #[inline]
    fn add_assign(&mut self, other: Vector4F) {
        self.0 += other.0
    }
}

impl Mul<Vector4F> for Vector4F {
    type Output = Vector4F;
    #[inline]
    fn mul(self, other: Vector4F) -> Vector4F {
        Vector4F(self.0 * other.0)
    }
}

impl Neg for Vector4F {
    type Output = Vector4F;
    /// NB: This does not negate w, because that is rarely what you what for homogeneous
    /// coordinates.
    #[inline]
    fn neg(self) -> Vector4F {
        Vector4F(self.0 * F32x4::new(-1.0, -1.0, -1.0, 1.0))
    }
}

impl Sub<Vector4F> for Vector4F {
    type Output = Vector4F;
    #[inline]
    fn sub(self, other: Vector4F) -> Vector4F {
        Vector4F(self.0 - other.0)
    }
}

impl Default for Vector4F {
    #[inline]
    fn default() -> Vector4F {
        let mut point = F32x4::default();
        point.set_w(1.0);
        Vector4F(point)
    }
}<|MERGE_RESOLUTION|>--- conflicted
+++ resolved
@@ -11,10 +11,7 @@
 //! A SIMD-optimized point type.
 
 use pathfinder_simd::default::{F32x2, F32x4, I32x2};
-<<<<<<< HEAD
-=======
 use std::hash::{Hash, Hasher};
->>>>>>> cc9711e1
 use std::ops::{Add, AddAssign, Div, Mul, Neg, Sub};
 
 /// 2D points with 32-bit floating point coordinates.
