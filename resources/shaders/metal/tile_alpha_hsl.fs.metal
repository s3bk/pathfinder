--- conflicted
+++ resolved
@@ -37,12 +37,8 @@
     return x - y * floor(x / y);
 }
 
-<<<<<<< HEAD
 static inline __attribute__((always_inline))
-float4 sampleSrcColor(thread texture2d<float> uStencilTexture, thread const sampler uStencilTextureSmplr, thread float2& vMaskTexCoord, thread texture2d<float> uPaintTexture, thread const sampler uPaintTextureSmplr, thread float2& vColorTexCoord)
-=======
 float4 sampleSrcColor(thread texture2d<float> uStencilTexture, thread const sampler uStencilTextureSmplr, thread float2& vMaskTexCoord, thread texture2d<float> uPaintTexture, thread const sampler uPaintTextureSmplr, thread float2& vColorTexCoord, thread float& vOpacity)
->>>>>>> 0f35d9c8
 {
     float coverage = uStencilTexture.sample(uStencilTextureSmplr, vMaskTexCoord).x;
     float4 srcRGBA = uPaintTexture.sample(uPaintTextureSmplr, vColorTexCoord);
