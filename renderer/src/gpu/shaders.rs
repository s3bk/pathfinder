// pathfinder/renderer/src/gpu/shaders.rs
//
// Copyright © 2020 The Pathfinder Project Developers.
//
// Licensed under the Apache License, Version 2.0 <LICENSE-APACHE or
// http://www.apache.org/licenses/LICENSE-2.0> or the MIT license
// <LICENSE-MIT or http://opensource.org/licenses/MIT>, at your
// option. This file may not be copied, modified, or distributed
// except according to those terms.

use crate::gpu::options::RendererLevel;
use crate::tiles::{TILE_HEIGHT, TILE_WIDTH};
use pathfinder_gpu::{BufferTarget, BufferUploadMode, ComputeDimensions, Device, VertexAttrClass};
use pathfinder_gpu::{VertexAttrDescriptor, VertexAttrType};
use pathfinder_resources::ResourceLoader;

// TODO(pcwalton): Replace with `mem::size_of` calls?
pub(crate) const TILE_INSTANCE_SIZE: usize = 16;
const FILL_INSTANCE_SIZE: usize = 12;
const CLIP_TILE_INSTANCE_SIZE: usize = 16;

pub const MAX_FILLS_PER_BATCH: usize = 0x10000;

pub const PROPAGATE_WORKGROUP_SIZE: u32 = 64;
<<<<<<< HEAD
=======
pub const SORT_WORKGROUP_SIZE: u32 = 64;
>>>>>>> 5ea93dc8

pub struct BlitVertexArray<D> where D: Device {
    pub vertex_array: D::VertexArray,
}

impl<D> BlitVertexArray<D> where D: Device {
    pub fn new(device: &D,
               blit_program: &BlitProgram<D>,
               quad_vertex_positions_buffer: &D::Buffer,
               quad_vertex_indices_buffer: &D::Buffer)
               -> BlitVertexArray<D> {
        let vertex_array = device.create_vertex_array();
        let position_attr = device.get_vertex_attr(&blit_program.program, "Position").unwrap();

        device.bind_buffer(&vertex_array, quad_vertex_positions_buffer, BufferTarget::Vertex);
        device.configure_vertex_attr(&vertex_array, &position_attr, &VertexAttrDescriptor {
            size: 2,
            class: VertexAttrClass::Int,
            attr_type: VertexAttrType::I16,
            stride: 4,
            offset: 0,
            divisor: 0,
            buffer_index: 0,
        });
        device.bind_buffer(&vertex_array, quad_vertex_indices_buffer, BufferTarget::Index);

        BlitVertexArray { vertex_array }
    }
}

pub struct BlitBufferVertexArray<D> where D: Device {
    pub vertex_array: D::VertexArray,
}

impl<D> BlitBufferVertexArray<D> where D: Device {
    pub fn new(device: &D,
               blit_buffer_program: &BlitBufferProgram<D>,
               quad_vertex_positions_buffer: &D::Buffer,
               quad_vertex_indices_buffer: &D::Buffer)
               -> BlitBufferVertexArray<D> {
        let vertex_array = device.create_vertex_array();
        let position_attr = device.get_vertex_attr(&blit_buffer_program.program,
                                                   "Position").unwrap();

        device.bind_buffer(&vertex_array, quad_vertex_positions_buffer, BufferTarget::Vertex);
        device.configure_vertex_attr(&vertex_array, &position_attr, &VertexAttrDescriptor {
            size: 2,
            class: VertexAttrClass::Int,
            attr_type: VertexAttrType::I16,
            stride: 4,
            offset: 0,
            divisor: 0,
            buffer_index: 0,
        });
        device.bind_buffer(&vertex_array, quad_vertex_indices_buffer, BufferTarget::Index);

        BlitBufferVertexArray { vertex_array }
    }
}

pub struct ClearVertexArray<D> where D: Device {
    pub vertex_array: D::VertexArray,
}

impl<D> ClearVertexArray<D> where D: Device {
    pub fn new(device: &D,
               clear_program: &ClearProgram<D>,
               quad_vertex_positions_buffer: &D::Buffer,
               quad_vertex_indices_buffer: &D::Buffer)
               -> ClearVertexArray<D> {
        let vertex_array = device.create_vertex_array();
        let position_attr = device.get_vertex_attr(&clear_program.program, "Position").unwrap();

        device.bind_buffer(&vertex_array, quad_vertex_positions_buffer, BufferTarget::Vertex);
        device.configure_vertex_attr(&vertex_array, &position_attr, &VertexAttrDescriptor {
            size: 2,
            class: VertexAttrClass::Int,
            attr_type: VertexAttrType::I16,
            stride: 4,
            offset: 0,
            divisor: 0,
            buffer_index: 0,
        });
        device.bind_buffer(&vertex_array, quad_vertex_indices_buffer, BufferTarget::Index);

        ClearVertexArray { vertex_array }
    }
}

pub struct FillVertexArray<D> where D: Device {
    pub vertex_array: D::VertexArray,
}

impl<D> FillVertexArray<D>
where
    D: Device,
{
    pub fn new(
        device: &D,
        fill_program: &FillRasterProgram<D>,
        vertex_buffer: &D::Buffer,
        quad_vertex_positions_buffer: &D::Buffer,
        quad_vertex_indices_buffer: &D::Buffer,
    ) -> FillVertexArray<D> {
        let vertex_array = device.create_vertex_array();

        let tess_coord_attr = device.get_vertex_attr(&fill_program.program, "TessCoord").unwrap();
        let line_segment_attr = device.get_vertex_attr(&fill_program.program, "LineSegment")
                                      .unwrap();
        let tile_index_attr = device.get_vertex_attr(&fill_program.program, "TileIndex").unwrap();

        device.bind_buffer(&vertex_array, quad_vertex_positions_buffer, BufferTarget::Vertex);
        device.configure_vertex_attr(&vertex_array, &tess_coord_attr, &VertexAttrDescriptor {
            size: 2,
            class: VertexAttrClass::Int,
            attr_type: VertexAttrType::U16,
            stride: 4,
            offset: 0,
            divisor: 0,
            buffer_index: 0,
        });
        device.bind_buffer(&vertex_array, &vertex_buffer, BufferTarget::Vertex);
        device.configure_vertex_attr(&vertex_array, &line_segment_attr, &VertexAttrDescriptor {
            size: 4,
            class: VertexAttrClass::Int,
            attr_type: VertexAttrType::U16,
            stride: FILL_INSTANCE_SIZE,
            offset: 0,
            divisor: 1,
            buffer_index: 1,
        });
        device.configure_vertex_attr(&vertex_array, &tile_index_attr, &VertexAttrDescriptor {
            size: 1,
            class: VertexAttrClass::Int,
            attr_type: VertexAttrType::I32,
            stride: FILL_INSTANCE_SIZE,
            offset: 8,
            divisor: 1,
            buffer_index: 1,
        });
        device.bind_buffer(&vertex_array, quad_vertex_indices_buffer, BufferTarget::Index);

        FillVertexArray { vertex_array }
    }
}

pub struct TileVertexArray<D> where D: Device {
    pub vertex_array: D::VertexArray,
}

impl<D> TileVertexArray<D> where D: Device {
    pub fn new(device: &D,
               tile_program: &TileRasterProgram<D>,
               tile_vertex_buffer: &D::Buffer,
               quad_vertex_positions_buffer: &D::Buffer,
               quad_vertex_indices_buffer: &D::Buffer)
               -> TileVertexArray<D> {
        let vertex_array = device.create_vertex_array();

        let tile_offset_attr =
            device.get_vertex_attr(&tile_program.common.program, "TileOffset").unwrap();
        let tile_origin_attr =
            device.get_vertex_attr(&tile_program.common.program, "TileOrigin").unwrap();
        let mask_0_tex_coord_attr =
<<<<<<< HEAD
            device.get_vertex_attr(&tile_program.program, "MaskTexCoord0").unwrap();
        let ctrl_backdrop_attr =
            device.get_vertex_attr(&tile_program.program, "CtrlBackdrop").unwrap();
        let color_attr = device.get_vertex_attr(&tile_program.program, "Color").unwrap();
        let path_index_attr = device.get_vertex_attr(&tile_program.program, "PathIndex").unwrap();
=======
            device.get_vertex_attr(&tile_program.common.program, "MaskTexCoord0").unwrap();
        let ctrl_backdrop_attr =
            device.get_vertex_attr(&tile_program.common.program, "CtrlBackdrop").unwrap();
        let color_attr = device.get_vertex_attr(&tile_program.common.program, "Color").unwrap();
        let path_index_attr = device.get_vertex_attr(&tile_program.common.program, "PathIndex")
                                    .unwrap();
>>>>>>> 5ea93dc8

        device.bind_buffer(&vertex_array, quad_vertex_positions_buffer, BufferTarget::Vertex);
        device.configure_vertex_attr(&vertex_array, &tile_offset_attr, &VertexAttrDescriptor {
            size: 2,
            class: VertexAttrClass::Int,
            attr_type: VertexAttrType::I16,
            stride: 4,
            offset: 0,
            divisor: 0,
            buffer_index: 0,
        });
        device.bind_buffer(&vertex_array, tile_vertex_buffer, BufferTarget::Vertex);
        device.configure_vertex_attr(&vertex_array, &tile_origin_attr, &VertexAttrDescriptor {
            size: 2,
            class: VertexAttrClass::Int,
            attr_type: VertexAttrType::I16,
            stride: TILE_INSTANCE_SIZE,
            offset: 0,
            divisor: 1,
            buffer_index: 1,
        });
        device.configure_vertex_attr(&vertex_array, &mask_0_tex_coord_attr, &VertexAttrDescriptor {
            size: 4,
            class: VertexAttrClass::Int,
            attr_type: VertexAttrType::U8,
            stride: TILE_INSTANCE_SIZE,
            offset: 4,
            divisor: 1,
            buffer_index: 1,
        });
        device.configure_vertex_attr(&vertex_array, &path_index_attr, &VertexAttrDescriptor {
            size: 1,
            class: VertexAttrClass::Int,
            attr_type: VertexAttrType::I32,
            stride: TILE_INSTANCE_SIZE,
            offset: 8,
            divisor: 1,
            buffer_index: 1,
        });
        device.configure_vertex_attr(&vertex_array, &color_attr, &VertexAttrDescriptor {
            size: 1,
            class: VertexAttrClass::Int,
            attr_type: VertexAttrType::I16,
            stride: TILE_INSTANCE_SIZE,
            offset: 12,
            divisor: 1,
            buffer_index: 1,
        });
        device.configure_vertex_attr(&vertex_array, &ctrl_backdrop_attr, &VertexAttrDescriptor {
            size: 2,
            class: VertexAttrClass::Int,
            attr_type: VertexAttrType::I8,
            stride: TILE_INSTANCE_SIZE,
            offset: 14,
            divisor: 1,
            buffer_index: 1,
        });
        device.bind_buffer(&vertex_array, quad_vertex_indices_buffer, BufferTarget::Index);

        TileVertexArray { vertex_array }
    }
}

pub struct CopyTileVertexArray<D> where D: Device {
    pub vertex_array: D::VertexArray,
}

impl<D> CopyTileVertexArray<D> where D: Device {
    pub fn new(
        device: &D,
        copy_tile_program: &CopyTileProgram<D>,
        copy_tile_vertex_buffer: &D::Buffer,
        quads_vertex_indices_buffer: &D::Buffer,
    ) -> CopyTileVertexArray<D> {
        let vertex_array = device.create_vertex_array();

        let tile_position_attr =
            device.get_vertex_attr(&copy_tile_program.program, "TilePosition").unwrap();

        device.bind_buffer(&vertex_array, copy_tile_vertex_buffer, BufferTarget::Vertex);
        device.configure_vertex_attr(&vertex_array, &tile_position_attr, &VertexAttrDescriptor {
            size: 2,
            class: VertexAttrClass::Int,
            attr_type: VertexAttrType::I16,
            stride: TILE_INSTANCE_SIZE,
            offset: 0,
            divisor: 0,
            buffer_index: 0,
        });
        device.bind_buffer(&vertex_array, quads_vertex_indices_buffer, BufferTarget::Index);

        CopyTileVertexArray { vertex_array }
    }
}

pub struct ClipTileCopyVertexArray<D> where D: Device {
    pub vertex_array: D::VertexArray,
}

impl<D> ClipTileCopyVertexArray<D> where D: Device {
    pub fn new(device: &D,
               clip_tile_copy_program: &ClipTileCopyProgram<D>,
               vertex_buffer: &D::Buffer,
               quad_vertex_positions_buffer: &D::Buffer,
               quad_vertex_indices_buffer: &D::Buffer)
               -> ClipTileCopyVertexArray<D> {
        let vertex_array = device.create_vertex_array();

        let tile_offset_attr =
            device.get_vertex_attr(&clip_tile_copy_program.program, "TileOffset").unwrap();
        let tile_index_attr =
            device.get_vertex_attr(&clip_tile_copy_program.program, "TileIndex").unwrap();

        device.bind_buffer(&vertex_array, quad_vertex_positions_buffer, BufferTarget::Vertex);
        device.configure_vertex_attr(&vertex_array, &tile_offset_attr, &VertexAttrDescriptor {
            size: 2,
            class: VertexAttrClass::Int,
            attr_type: VertexAttrType::I16,
            stride: 4,
            offset: 0,
            divisor: 0,
            buffer_index: 0,
        });
        device.bind_buffer(&vertex_array, &vertex_buffer, BufferTarget::Vertex);
        device.configure_vertex_attr(&vertex_array, &tile_index_attr, &VertexAttrDescriptor {
            size: 1,
            class: VertexAttrClass::Int,
            attr_type: VertexAttrType::I32,
            stride: CLIP_TILE_INSTANCE_SIZE / 2,
            offset: 0,
            divisor: 1,
            buffer_index: 1,
        });
        device.bind_buffer(&vertex_array, quad_vertex_indices_buffer, BufferTarget::Index);

        ClipTileCopyVertexArray { vertex_array }
    }
}

pub struct ClipTileCombineVertexArray<D> where D: Device {
    pub vertex_array: D::VertexArray,
}

impl<D> ClipTileCombineVertexArray<D> where D: Device {
    pub fn new(device: &D,
               clip_tile_combine_program: &ClipTileCombineProgram<D>,
               vertex_buffer: &D::Buffer,
               quad_vertex_positions_buffer: &D::Buffer,
               quad_vertex_indices_buffer: &D::Buffer)
               -> ClipTileCombineVertexArray<D> {
        let vertex_array = device.create_vertex_array();

        let tile_offset_attr =
            device.get_vertex_attr(&clip_tile_combine_program.program, "TileOffset").unwrap();
        let dest_tile_index_attr =
            device.get_vertex_attr(&clip_tile_combine_program.program, "DestTileIndex").unwrap();
        let dest_backdrop_attr =
            device.get_vertex_attr(&clip_tile_combine_program.program, "DestBackdrop").unwrap();
        let src_tile_index_attr =
            device.get_vertex_attr(&clip_tile_combine_program.program, "SrcTileIndex").unwrap();
        let src_backdrop_attr =
            device.get_vertex_attr(&clip_tile_combine_program.program, "SrcBackdrop").unwrap();

        device.bind_buffer(&vertex_array, quad_vertex_positions_buffer, BufferTarget::Vertex);
        device.configure_vertex_attr(&vertex_array, &tile_offset_attr, &VertexAttrDescriptor {
            size: 2,
            class: VertexAttrClass::Int,
            attr_type: VertexAttrType::I16,
            stride: 4,
            offset: 0,
            divisor: 0,
            buffer_index: 0,
        });
        device.bind_buffer(&vertex_array, &vertex_buffer, BufferTarget::Vertex);
        device.configure_vertex_attr(&vertex_array, &dest_tile_index_attr, &VertexAttrDescriptor {
            size: 1,
            class: VertexAttrClass::Int,
            attr_type: VertexAttrType::I32,
            stride: CLIP_TILE_INSTANCE_SIZE,
            offset: 0,
            divisor: 1,
            buffer_index: 1,
        });
        device.configure_vertex_attr(&vertex_array, &dest_backdrop_attr, &VertexAttrDescriptor {
            size: 1,
            class: VertexAttrClass::Int,
            attr_type: VertexAttrType::I32,
<<<<<<< HEAD
            stride: CLIP_TILE_INSTANCE_SIZE,
            offset: 4,
            divisor: 1,
            buffer_index: 1,
        });
        device.configure_vertex_attr(&vertex_array, &src_tile_index_attr, &VertexAttrDescriptor {
            size: 1,
            class: VertexAttrClass::Int,
            attr_type: VertexAttrType::I32,
            stride: CLIP_TILE_INSTANCE_SIZE,
=======
            stride: CLIP_TILE_INSTANCE_SIZE,
            offset: 4,
            divisor: 1,
            buffer_index: 1,
        });
        device.configure_vertex_attr(&vertex_array, &src_tile_index_attr, &VertexAttrDescriptor {
            size: 1,
            class: VertexAttrClass::Int,
            attr_type: VertexAttrType::I32,
            stride: CLIP_TILE_INSTANCE_SIZE,
>>>>>>> 5ea93dc8
            offset: 8,
            divisor: 1,
            buffer_index: 1,
        });
        device.configure_vertex_attr(&vertex_array, &src_backdrop_attr, &VertexAttrDescriptor {
            size: 1,
            class: VertexAttrClass::Int,
            attr_type: VertexAttrType::I32,
            stride: CLIP_TILE_INSTANCE_SIZE,
            offset: 12,
            divisor: 1,
            buffer_index: 1,
        });
        device.bind_buffer(&vertex_array, quad_vertex_indices_buffer, BufferTarget::Index);

        ClipTileCombineVertexArray { vertex_array }
    }
}

pub struct BlitProgram<D> where D: Device {
    pub program: D::Program,
    pub dest_rect_uniform: D::Uniform,
    pub framebuffer_size_uniform: D::Uniform,
    pub src_texture: D::TextureParameter,
}

impl<D> BlitProgram<D> where D: Device {
    pub fn new(device: &D, resources: &dyn ResourceLoader) -> BlitProgram<D> {
        let program = device.create_raster_program(resources, "blit");
        let dest_rect_uniform = device.get_uniform(&program, "DestRect");
        let framebuffer_size_uniform = device.get_uniform(&program, "FramebufferSize");
        let src_texture = device.get_texture_parameter(&program, "Src");
        BlitProgram { program, dest_rect_uniform, framebuffer_size_uniform, src_texture }
    }
}

pub struct BlitBufferProgram<D> where D: Device {
    pub program: D::Program,
    pub buffer_storage_buffer: D::StorageBuffer,
    pub buffer_size_uniform: D::Uniform,
}

impl<D> BlitBufferProgram<D> where D: Device {
    pub fn new(device: &D, resources: &dyn ResourceLoader) -> BlitBufferProgram<D> {
        let program = device.create_raster_program(resources, "blit_buffer");
        let buffer_storage_buffer = device.get_storage_buffer(&program, "Buffer", 0);
        let buffer_size_uniform = device.get_uniform(&program, "BufferSize");
        BlitBufferProgram { program, buffer_storage_buffer, buffer_size_uniform }
    }
}

pub struct ClearProgram<D> where D: Device {
    pub program: D::Program,
    pub rect_uniform: D::Uniform,
    pub framebuffer_size_uniform: D::Uniform,
    pub color_uniform: D::Uniform,
}

impl<D> ClearProgram<D> where D: Device {
    pub fn new(device: &D, resources: &dyn ResourceLoader) -> ClearProgram<D> {
        let program = device.create_raster_program(resources, "clear");
        let rect_uniform = device.get_uniform(&program, "Rect");
        let framebuffer_size_uniform = device.get_uniform(&program, "FramebufferSize");
        let color_uniform = device.get_uniform(&program, "Color");
        ClearProgram { program, rect_uniform, framebuffer_size_uniform, color_uniform }
    }
}

pub enum FillProgram<D> where D: Device {
    Raster(FillRasterProgram<D>),
    Compute(FillComputeProgram<D>),
}

impl<D> FillProgram<D> where D: Device {
    pub fn new(device: &D, resources: &dyn ResourceLoader, renderer_level: RendererLevel)
               -> FillProgram<D> {
        match renderer_level {
            RendererLevel::D3D11 => {
                FillProgram::Compute(FillComputeProgram::new(device, resources))
            }
            RendererLevel::D3D9 => FillProgram::Raster(FillRasterProgram::new(device, resources)),
        }
    }
}

pub struct FillRasterProgram<D> where D: Device {
    pub program: D::Program,
    pub framebuffer_size_uniform: D::Uniform,
    pub tile_size_uniform: D::Uniform,
    pub area_lut_texture: D::TextureParameter,
}

impl<D> FillRasterProgram<D> where D: Device {
    fn new(device: &D, resources: &dyn ResourceLoader) -> FillRasterProgram<D> {
        let program = device.create_raster_program(resources, "fill");
        let framebuffer_size_uniform = device.get_uniform(&program, "FramebufferSize");
        let tile_size_uniform = device.get_uniform(&program, "TileSize");
        let area_lut_texture = device.get_texture_parameter(&program, "AreaLUT");
        FillRasterProgram {
            program,
            framebuffer_size_uniform,
            tile_size_uniform,
            area_lut_texture,
        }
    }
}

pub struct FillComputeProgram<D> where D: Device {
    pub program: D::Program,
    pub dest_image: D::ImageParameter,
    pub area_lut_texture: D::TextureParameter,
    pub tile_range_uniform: D::Uniform,
    pub fills_storage_buffer: D::StorageBuffer,
    pub tile_link_map_storage_buffer: D::StorageBuffer,
    pub tiles_storage_buffer: D::StorageBuffer,
}

impl<D> FillComputeProgram<D> where D: Device {
    pub fn new(device: &D, resources: &dyn ResourceLoader) -> FillComputeProgram<D> {
        let mut program = device.create_compute_program(resources, "fill");
        let local_size = ComputeDimensions { x: TILE_WIDTH, y: TILE_HEIGHT / 4, z: 1 };
        device.set_compute_program_local_size(&mut program, local_size);

        let dest_image = device.get_image_parameter(&program, "Dest");
        let area_lut_texture = device.get_texture_parameter(&program, "AreaLUT");
        let tile_range_uniform = device.get_uniform(&program, "TileRange");
        let fills_storage_buffer = device.get_storage_buffer(&program, "Fills", 0);
        let tile_link_map_storage_buffer = device.get_storage_buffer(&program, "TileLinkMap", 1);
        let tiles_storage_buffer = device.get_storage_buffer(&program, "Tiles", 2);

        FillComputeProgram {
            program,
            dest_image,
            area_lut_texture,
            tile_range_uniform,
            fills_storage_buffer,
            tile_link_map_storage_buffer,
            tiles_storage_buffer,
        }
    }
}

pub enum TileProgram<D> where D: Device {
    Raster(TileRasterProgram<D>),
    Compute(TileComputeProgram<D>),
}

pub struct TileRasterProgram<D> where D: Device {
    pub common: TileProgramCommon<D>,
    pub dest_texture: D::TextureParameter,
    pub transform_uniform: D::Uniform,
}

pub struct TileComputeProgram<D> where D: Device {
    pub common: TileProgramCommon<D>,
    pub load_action_uniform: D::Uniform,
    pub clear_color_uniform: D::Uniform,
    pub framebuffer_tile_size_uniform: D::Uniform,
    pub dest_image: D::ImageParameter,
    pub tiles_storage_buffer: D::StorageBuffer,
    pub tile_link_map_storage_buffer: D::StorageBuffer,
    pub first_tile_map_storage_buffer: D::StorageBuffer,
}

pub struct TileProgramCommon<D> where D: Device {
    pub program: D::Program,
    pub tile_size_uniform: D::Uniform,
    pub texture_metadata_texture: D::TextureParameter,
    pub texture_metadata_size_uniform: D::Uniform,
    pub z_buffer_texture: D::TextureParameter,
    pub z_buffer_texture_size_uniform: D::Uniform,
<<<<<<< HEAD
    pub dest_texture: D::TextureParameter,
=======
>>>>>>> 5ea93dc8
    pub color_texture_0: D::TextureParameter,
    pub color_texture_size_0_uniform: D::Uniform,
    pub color_texture_1: D::TextureParameter,
    pub mask_texture_0: D::TextureParameter,
    pub mask_texture_size_0_uniform: D::Uniform,
    pub gamma_lut_texture: D::TextureParameter,
    pub filter_params_0_uniform: D::Uniform,
    pub filter_params_1_uniform: D::Uniform,
    pub filter_params_2_uniform: D::Uniform,
    pub framebuffer_size_uniform: D::Uniform,
    pub ctrl_uniform: D::Uniform,
}

impl<D> TileProgram<D> where D: Device {
    pub fn new(device: &D, resources: &dyn ResourceLoader, renderer_level: RendererLevel)
               -> TileProgram<D> {
        match renderer_level {
            RendererLevel::D3D11 => {
                TileProgram::Compute(TileComputeProgram::new(device, resources))
            }
            RendererLevel::D3D9 => TileProgram::Raster(TileRasterProgram::new(device, resources)),
        }
    }
}

impl<D> TileRasterProgram<D> where D: Device {
    fn new(device: &D, resources: &dyn ResourceLoader) -> TileRasterProgram<D> {
        let program = device.create_raster_program(resources, "tile");
        let dest_texture = device.get_texture_parameter(&program, "DestTexture");
        let transform_uniform = device.get_uniform(&program, "Transform");
        let common = TileProgramCommon::new(device, program);
        TileRasterProgram { common, dest_texture, transform_uniform }
    }
}

impl<D> TileComputeProgram<D> where D: Device {
    fn new(device: &D, resources: &dyn ResourceLoader) -> TileComputeProgram<D> {
        let mut program = device.create_compute_program(resources, "tile");
        device.set_compute_program_local_size(&mut program,
                                              ComputeDimensions { x: 16, y: 4, z: 1 });

        let load_action_uniform = device.get_uniform(&program, "LoadAction");
        let clear_color_uniform = device.get_uniform(&program, "ClearColor");
        let framebuffer_tile_size_uniform = device.get_uniform(&program, "FramebufferTileSize");
        let dest_image = device.get_image_parameter(&program, "DestImage");
        let tiles_storage_buffer = device.get_storage_buffer(&program, "Tiles", 0);
        let tile_link_map_storage_buffer = device.get_storage_buffer(&program, "TileLinkMap", 1);
        let first_tile_map_storage_buffer = device.get_storage_buffer(&program, "FirstTileMap", 2);

        let common = TileProgramCommon::new(device, program);
        TileComputeProgram {
            common,
            load_action_uniform,
            clear_color_uniform,
            framebuffer_tile_size_uniform,
            dest_image,
            tiles_storage_buffer,
            tile_link_map_storage_buffer,
            first_tile_map_storage_buffer,
        }
    }
}

impl<D> TileProgramCommon<D> where D: Device {
    fn new(device: &D, program: D::Program) -> TileProgramCommon<D> {
        let tile_size_uniform = device.get_uniform(&program, "TileSize");
        let texture_metadata_texture = device.get_texture_parameter(&program, "TextureMetadata");
        let texture_metadata_size_uniform = device.get_uniform(&program, "TextureMetadataSize");
        let z_buffer_texture = device.get_texture_parameter(&program, "ZBuffer");
        let z_buffer_texture_size_uniform = device.get_uniform(&program, "ZBufferSize");
<<<<<<< HEAD
        let dest_texture = device.get_texture_parameter(&program, "DestTexture");
=======
>>>>>>> 5ea93dc8
        let color_texture_0 = device.get_texture_parameter(&program, "ColorTexture0");
        let color_texture_size_0_uniform = device.get_uniform(&program, "ColorTextureSize0");
        let color_texture_1 = device.get_texture_parameter(&program, "ColorTexture1");
        let mask_texture_0 = device.get_texture_parameter(&program, "MaskTexture0");
        let mask_texture_size_0_uniform = device.get_uniform(&program, "MaskTextureSize0");
        let gamma_lut_texture = device.get_texture_parameter(&program, "GammaLUT");
        let filter_params_0_uniform = device.get_uniform(&program, "FilterParams0");
        let filter_params_1_uniform = device.get_uniform(&program, "FilterParams1");
        let filter_params_2_uniform = device.get_uniform(&program, "FilterParams2");
        let framebuffer_size_uniform = device.get_uniform(&program, "FramebufferSize");
        let ctrl_uniform = device.get_uniform(&program, "Ctrl");

<<<<<<< HEAD
        TileProgram {
=======
        TileProgramCommon {
>>>>>>> 5ea93dc8
            program,
            tile_size_uniform,
            texture_metadata_texture,
            texture_metadata_size_uniform,
            z_buffer_texture,
            z_buffer_texture_size_uniform,
<<<<<<< HEAD
            dest_texture,
=======
>>>>>>> 5ea93dc8
            color_texture_0,
            color_texture_size_0_uniform,
            color_texture_1,
            mask_texture_0,
            mask_texture_size_0_uniform,
            gamma_lut_texture,
            filter_params_0_uniform,
            filter_params_1_uniform,
            filter_params_2_uniform,
            framebuffer_size_uniform,
            ctrl_uniform,
        }
    }
}

pub struct CopyTileProgram<D> where D: Device {
    pub program: D::Program,
    pub transform_uniform: D::Uniform,
    pub tile_size_uniform: D::Uniform,
    pub framebuffer_size_uniform: D::Uniform,
    pub src_texture: D::TextureParameter,
}

impl<D> CopyTileProgram<D> where D: Device {
    pub fn new(device: &D, resources: &dyn ResourceLoader) -> CopyTileProgram<D> {
        let program = device.create_raster_program(resources, "tile_copy");
        let transform_uniform = device.get_uniform(&program, "Transform");
        let tile_size_uniform = device.get_uniform(&program, "TileSize");
        let framebuffer_size_uniform = device.get_uniform(&program, "FramebufferSize");
        let src_texture = device.get_texture_parameter(&program, "Src");
        CopyTileProgram {
            program,
            transform_uniform,
            tile_size_uniform,
            framebuffer_size_uniform,
            src_texture,
        }
    }
}

pub struct ClipTileCombineProgram<D> where D: Device {
    pub program: D::Program,
    pub src_texture: D::TextureParameter,
    pub framebuffer_size_uniform: D::Uniform,
<<<<<<< HEAD
}

impl<D> ClipTileCombineProgram<D> where D: Device {
    pub fn new(device: &D, resources: &dyn ResourceLoader) -> ClipTileCombineProgram<D> {
        let program = device.create_raster_program(resources, "tile_clip_combine");
        let src_texture = device.get_texture_parameter(&program, "Src");
        let framebuffer_size_uniform = device.get_uniform(&program, "FramebufferSize");
        ClipTileCombineProgram { program, src_texture, framebuffer_size_uniform }
    }
}

pub struct ClipTileCopyProgram<D> where D: Device {
    pub program: D::Program,
    pub src_texture: D::TextureParameter,
    pub framebuffer_size_uniform: D::Uniform,
}

impl<D> ClipTileCopyProgram<D> where D: Device {
    pub fn new(device: &D, resources: &dyn ResourceLoader) -> ClipTileCopyProgram<D> {
        let program = device.create_raster_program(resources, "tile_clip_copy");
        let src_texture = device.get_texture_parameter(&program, "Src");
        let framebuffer_size_uniform = device.get_uniform(&program, "FramebufferSize");
        ClipTileCopyProgram { program, src_texture, framebuffer_size_uniform }
    }
}

pub struct D3D11Programs<D> where D: Device {
    pub init_program: InitProgram<D>,
    pub bin_compute_program: BinComputeProgram<D>,
    pub dice_compute_program: DiceComputeProgram<D>,
    pub blit_buffer_program: BlitBufferProgram<D>,
    pub propagate_program: PropagateProgram<D>,
}

impl<D> D3D11Programs<D> where D: Device {
    pub fn new(device: &D, resources: &dyn ResourceLoader) -> D3D11Programs<D> {
        D3D11Programs {
            init_program: InitProgram::new(device, resources),
            bin_compute_program: BinComputeProgram::new(device, resources),
            dice_compute_program: DiceComputeProgram::new(device, resources),
            blit_buffer_program: BlitBufferProgram::new(device, resources),
            propagate_program: PropagateProgram::new(device, resources),
        }
    }
}

pub struct PropagateProgram<D> where D: Device {
    pub program: D::Program,
    pub framebuffer_tile_size_uniform: D::Uniform,
    pub column_count_uniform: D::Uniform,
    pub draw_metadata_storage_buffer: D::StorageBuffer,
    pub clip_metadata_storage_buffer: D::StorageBuffer,
    pub backdrops_storage_buffer: D::StorageBuffer,
    pub draw_tiles_storage_buffer: D::StorageBuffer,
    pub clip_tiles_storage_buffer: D::StorageBuffer,
    pub clip_vertex_storage_buffer: D::StorageBuffer,
    pub z_buffer_storage_buffer: D::StorageBuffer,
}

impl<D> PropagateProgram<D> where D: Device {
    pub fn new(device: &D, resources: &dyn ResourceLoader) -> PropagateProgram<D> {
        let mut program = device.create_compute_program(resources, "propagate");
        let local_size = ComputeDimensions { x: PROPAGATE_WORKGROUP_SIZE, y: 1, z: 1 };
        device.set_compute_program_local_size(&mut program, local_size);

        let framebuffer_tile_size_uniform = device.get_uniform(&program, "FramebufferTileSize");
        let column_count_uniform = device.get_uniform(&program, "ColumnCount");
        let draw_metadata_storage_buffer = device.get_storage_buffer(&program, "DrawMetadata", 0);
        let clip_metadata_storage_buffer = device.get_storage_buffer(&program, "ClipMetadata", 1);
        let backdrops_storage_buffer = device.get_storage_buffer(&program, "Backdrops", 2);
        let draw_tiles_storage_buffer = device.get_storage_buffer(&program, "DrawTiles", 3);
        let clip_tiles_storage_buffer = device.get_storage_buffer(&program, "ClipTiles", 4);
        let clip_vertex_storage_buffer =
            device.get_storage_buffer(&program, "ClipVertexBuffer", 5);
        let z_buffer_storage_buffer = device.get_storage_buffer(&program, "ZBuffer", 6);
        PropagateProgram {
            program,
            framebuffer_tile_size_uniform,
            column_count_uniform,
            draw_metadata_storage_buffer,
            clip_metadata_storage_buffer,
            backdrops_storage_buffer,
            draw_tiles_storage_buffer,
            clip_tiles_storage_buffer,
            clip_vertex_storage_buffer,
            z_buffer_storage_buffer,
        }
=======
}

impl<D> ClipTileCombineProgram<D> where D: Device {
    pub fn new(device: &D, resources: &dyn ResourceLoader) -> ClipTileCombineProgram<D> {
        let program = device.create_raster_program(resources, "tile_clip_combine");
        let src_texture = device.get_texture_parameter(&program, "Src");
        let framebuffer_size_uniform = device.get_uniform(&program, "FramebufferSize");
        ClipTileCombineProgram { program, src_texture, framebuffer_size_uniform }
>>>>>>> 5ea93dc8
    }
}

pub struct ClipTileCopyProgram<D> where D: Device {
    pub program: D::Program,
    pub src_texture: D::TextureParameter,
    pub framebuffer_size_uniform: D::Uniform,
}

impl<D> ClipTileCopyProgram<D> where D: Device {
    pub fn new(device: &D, resources: &dyn ResourceLoader) -> ClipTileCopyProgram<D> {
        let program = device.create_raster_program(resources, "tile_clip_copy");
        let src_texture = device.get_texture_parameter(&program, "Src");
        let framebuffer_size_uniform = device.get_uniform(&program, "FramebufferSize");
        ClipTileCopyProgram { program, src_texture, framebuffer_size_uniform }
    }
}

pub struct D3D11Programs<D> where D: Device {
    pub init_program: InitProgram<D>,
    pub bin_compute_program: BinComputeProgram<D>,
    pub dice_compute_program: DiceComputeProgram<D>,
    pub blit_buffer_program: BlitBufferProgram<D>,
    pub propagate_program: PropagateProgram<D>,
    pub sort_program: SortProgram<D>,
}

impl<D> D3D11Programs<D> where D: Device {
    pub fn new(device: &D, resources: &dyn ResourceLoader) -> D3D11Programs<D> {
        D3D11Programs {
            init_program: InitProgram::new(device, resources),
            bin_compute_program: BinComputeProgram::new(device, resources),
            dice_compute_program: DiceComputeProgram::new(device, resources),
            blit_buffer_program: BlitBufferProgram::new(device, resources),
            propagate_program: PropagateProgram::new(device, resources),
            sort_program: SortProgram::new(device, resources),
        }
    }
}

pub struct PropagateProgram<D> where D: Device {
    pub program: D::Program,
    pub framebuffer_tile_size_uniform: D::Uniform,
    pub column_count_uniform: D::Uniform,
    pub draw_metadata_storage_buffer: D::StorageBuffer,
    pub clip_metadata_storage_buffer: D::StorageBuffer,
    pub backdrops_storage_buffer: D::StorageBuffer,
    pub draw_tiles_storage_buffer: D::StorageBuffer,
    pub clip_tiles_storage_buffer: D::StorageBuffer,
    pub clip_vertex_storage_buffer: D::StorageBuffer,
    pub z_buffer_storage_buffer: D::StorageBuffer,
    pub tile_link_map_storage_buffer: D::StorageBuffer,
    pub first_tile_map_storage_buffer: D::StorageBuffer,
    pub indirect_draw_params_storage_buffer: D::StorageBuffer,
}

impl<D> PropagateProgram<D> where D: Device {
    pub fn new(device: &D, resources: &dyn ResourceLoader) -> PropagateProgram<D> {
        let mut program = device.create_compute_program(resources, "propagate");
        let local_size = ComputeDimensions { x: PROPAGATE_WORKGROUP_SIZE, y: 1, z: 1 };
        device.set_compute_program_local_size(&mut program, local_size);

        let framebuffer_tile_size_uniform = device.get_uniform(&program, "FramebufferTileSize");
        let column_count_uniform = device.get_uniform(&program, "ColumnCount");
        let draw_metadata_storage_buffer = device.get_storage_buffer(&program, "DrawMetadata", 0);
        let clip_metadata_storage_buffer = device.get_storage_buffer(&program, "ClipMetadata", 1);
        let backdrops_storage_buffer = device.get_storage_buffer(&program, "Backdrops", 2);
        let draw_tiles_storage_buffer = device.get_storage_buffer(&program, "DrawTiles", 3);
        let clip_tiles_storage_buffer = device.get_storage_buffer(&program, "ClipTiles", 4);
        let clip_vertex_storage_buffer =
            device.get_storage_buffer(&program, "ClipVertexBuffer", 5);
        let z_buffer_storage_buffer = device.get_storage_buffer(&program, "ZBuffer", 6);
        let tile_link_map_storage_buffer = device.get_storage_buffer(&program, "TileLinkMap", 7);
        let first_tile_map_storage_buffer = device.get_storage_buffer(&program, "FirstTileMap", 8);
        let indirect_draw_params_storage_buffer =
            device.get_storage_buffer(&program, "IndirectDrawParams", 9);

        PropagateProgram {
            program,
            framebuffer_tile_size_uniform,
            column_count_uniform,
            draw_metadata_storage_buffer,
            clip_metadata_storage_buffer,
            backdrops_storage_buffer,
            draw_tiles_storage_buffer,
            clip_tiles_storage_buffer,
            clip_vertex_storage_buffer,
            z_buffer_storage_buffer,
            tile_link_map_storage_buffer,
            first_tile_map_storage_buffer,
            indirect_draw_params_storage_buffer,
        }
    }
}

pub struct StencilProgram<D> where D: Device {
    pub program: D::Program,
}

impl<D> StencilProgram<D> where D: Device {
    pub fn new(device: &D, resources: &dyn ResourceLoader) -> StencilProgram<D> {
        let program = device.create_raster_program(resources, "stencil");
        StencilProgram { program }
    }
}

pub struct StencilVertexArray<D> where D: Device {
    pub vertex_array: D::VertexArray,
    pub vertex_buffer: D::Buffer,
    pub index_buffer: D::Buffer,
}

impl<D> StencilVertexArray<D> where D: Device {
    pub fn new(device: &D, stencil_program: &StencilProgram<D>) -> StencilVertexArray<D> {
        let vertex_array = device.create_vertex_array();
        let vertex_buffer = device.create_buffer(BufferUploadMode::Static);
        let index_buffer = device.create_buffer(BufferUploadMode::Static);

        let position_attr = device.get_vertex_attr(&stencil_program.program, "Position").unwrap();

        device.bind_buffer(&vertex_array, &vertex_buffer, BufferTarget::Vertex);
        device.configure_vertex_attr(&vertex_array, &position_attr, &VertexAttrDescriptor {
            size: 3,
            class: VertexAttrClass::Float,
            attr_type: VertexAttrType::F32,
            stride: 4 * 4,
            offset: 0,
            divisor: 0,
            buffer_index: 0,
        });
        device.bind_buffer(&vertex_array, &index_buffer, BufferTarget::Index);

        StencilVertexArray { vertex_array, vertex_buffer, index_buffer }
    }
}

pub struct ReprojectionProgram<D> where D: Device {
    pub program: D::Program,
    pub old_transform_uniform: D::Uniform,
    pub new_transform_uniform: D::Uniform,
    pub texture: D::TextureParameter,
}

impl<D> ReprojectionProgram<D> where D: Device {
    pub fn new(device: &D, resources: &dyn ResourceLoader) -> ReprojectionProgram<D> {
        let program = device.create_raster_program(resources, "reproject");
        let old_transform_uniform = device.get_uniform(&program, "OldTransform");
        let new_transform_uniform = device.get_uniform(&program, "NewTransform");
        let texture = device.get_texture_parameter(&program, "Texture");
        ReprojectionProgram { program, old_transform_uniform, new_transform_uniform, texture }
    }
}

pub struct ReprojectionVertexArray<D> where D: Device {
    pub vertex_array: D::VertexArray,
}

impl<D> ReprojectionVertexArray<D> where D: Device {
    pub fn new(
        device: &D,
        reprojection_program: &ReprojectionProgram<D>,
        quad_vertex_positions_buffer: &D::Buffer,
        quad_vertex_indices_buffer: &D::Buffer,
    ) -> ReprojectionVertexArray<D> {
        let vertex_array = device.create_vertex_array();
        let position_attr = device.get_vertex_attr(&reprojection_program.program, "Position")
                                  .unwrap();

        device.bind_buffer(&vertex_array, quad_vertex_positions_buffer, BufferTarget::Vertex);
        device.configure_vertex_attr(&vertex_array, &position_attr, &VertexAttrDescriptor {
            size: 2,
            class: VertexAttrClass::Int,
            attr_type: VertexAttrType::I16,
            stride: 4,
            offset: 0,
            divisor: 0,
            buffer_index: 0,
        });
        device.bind_buffer(&vertex_array, quad_vertex_indices_buffer, BufferTarget::Index);

        ReprojectionVertexArray { vertex_array }
    }
}

pub struct BinComputeProgram<D> where D: Device {
    pub program: D::Program,
    pub microline_count_uniform: D::Uniform,
    pub max_fill_count_uniform: D::Uniform,
    pub metadata_storage_buffer: D::StorageBuffer,
    pub indirect_draw_params_storage_buffer: D::StorageBuffer,
    pub fills_storage_buffer: D::StorageBuffer,
    pub tiles_storage_buffer: D::StorageBuffer,
    pub microlines_storage_buffer: D::StorageBuffer,
    pub tile_link_map_storage_buffer: D::StorageBuffer,
    pub backdrops_storage_buffer: D::StorageBuffer,
}

impl<D> BinComputeProgram<D> where D: Device {
    pub fn new(device: &D, resources: &dyn ResourceLoader) -> BinComputeProgram<D> {
        let mut program = device.create_compute_program(resources, "bin");
        let dimensions = ComputeDimensions { x: 64, y: 1, z: 1 };
        device.set_compute_program_local_size(&mut program, dimensions);

        let microline_count_uniform = device.get_uniform(&program, "MicrolineCount");
        let max_fill_count_uniform = device.get_uniform(&program, "MaxFillCount");

        let microlines_storage_buffer = device.get_storage_buffer(&program, "Microlines", 0);
        let metadata_storage_buffer = device.get_storage_buffer(&program, "Metadata", 1);
        let indirect_draw_params_storage_buffer =
            device.get_storage_buffer(&program, "IndirectDrawParams", 2);
        let fills_storage_buffer = device.get_storage_buffer(&program, "Fills", 3);
        let tiles_storage_buffer = device.get_storage_buffer(&program, "Tiles", 4);
        let tile_link_map_storage_buffer = device.get_storage_buffer(&program, "TileLinkMap", 5);
        let backdrops_storage_buffer = device.get_storage_buffer(&program, "Backdrops", 6);

        BinComputeProgram {
            program,
            microline_count_uniform,
            max_fill_count_uniform,
            metadata_storage_buffer,
            indirect_draw_params_storage_buffer,
            fills_storage_buffer,
            tiles_storage_buffer,
            microlines_storage_buffer,
            tile_link_map_storage_buffer,
            backdrops_storage_buffer,
        }
    }
}

pub struct DiceComputeProgram<D> where D: Device {
    pub program: D::Program,
    pub transform_uniform: D::Uniform,
    pub translation_uniform: D::Uniform,
    pub path_count_uniform: D::Uniform,
    pub last_batch_segment_index_uniform: D::Uniform,
    pub max_microline_count_uniform: D::Uniform,
    pub compute_indirect_params_storage_buffer: D::StorageBuffer,
    pub dice_metadata_storage_buffer: D::StorageBuffer,
    pub points_storage_buffer: D::StorageBuffer,
    pub input_indices_storage_buffer: D::StorageBuffer,
    pub microlines_storage_buffer: D::StorageBuffer,
}

impl<D> DiceComputeProgram<D> where D: Device {
    pub fn new(device: &D, resources: &dyn ResourceLoader) -> DiceComputeProgram<D> {
        let mut program = device.create_compute_program(resources, "dice");
        let dimensions = ComputeDimensions { x: 64, y: 1, z: 1 };
        device.set_compute_program_local_size(&mut program, dimensions);

        let transform_uniform = device.get_uniform(&program, "Transform");
        let translation_uniform = device.get_uniform(&program, "Translation");
        let path_count_uniform = device.get_uniform(&program, "PathCount");
        let last_batch_segment_index_uniform = device.get_uniform(&program,
                                                                  "LastBatchSegmentIndex");
        let max_microline_count_uniform = device.get_uniform(&program, "MaxMicrolineCount");

        let compute_indirect_params_storage_buffer =
            device.get_storage_buffer(&program, "ComputeIndirectParams", 0);
        let dice_metadata_storage_buffer = device.get_storage_buffer(&program, "DiceMetadata", 1);
        let points_storage_buffer = device.get_storage_buffer(&program, "Points", 2);
        let input_indices_storage_buffer = device.get_storage_buffer(&program, "InputIndices", 3);
        let microlines_storage_buffer = device.get_storage_buffer(&program, "Microlines", 4);

        DiceComputeProgram {
            program,
            transform_uniform,
            translation_uniform,
            path_count_uniform,
            last_batch_segment_index_uniform,
            max_microline_count_uniform,
            compute_indirect_params_storage_buffer,
            dice_metadata_storage_buffer,
            points_storage_buffer,
            input_indices_storage_buffer,
            microlines_storage_buffer,
        }
    }
}

pub struct InitProgram<D> where D: Device {
    pub program: D::Program,
    pub path_count_uniform: D::Uniform,
    pub tile_count_uniform: D::Uniform,
    pub tile_path_info_storage_buffer: D::StorageBuffer,
    pub tiles_storage_buffer: D::StorageBuffer,
    pub tile_link_map_storage_buffer: D::StorageBuffer,
}

impl<D> InitProgram<D> where D: Device {
    pub fn new(device: &D, resources: &dyn ResourceLoader) -> InitProgram<D> {
        let mut program = device.create_compute_program(resources, "init");
        let dimensions = ComputeDimensions { x: 64, y: 1, z: 1 };
        device.set_compute_program_local_size(&mut program, dimensions);

        let path_count_uniform = device.get_uniform(&program, "PathCount");
        let tile_count_uniform = device.get_uniform(&program, "TileCount");

        let tile_path_info_storage_buffer = device.get_storage_buffer(&program, "TilePathInfo", 0);
        let tiles_storage_buffer = device.get_storage_buffer(&program, "Tiles", 1);
        let tile_link_map_storage_buffer = device.get_storage_buffer(&program, "TileLinkMap", 2);

        InitProgram {
            program,
            path_count_uniform,
            tile_count_uniform,
            tile_path_info_storage_buffer,
            tiles_storage_buffer,
            tile_link_map_storage_buffer,
        }
    }
<<<<<<< HEAD
=======
}

pub struct SortProgram<D> where D: Device {
    pub program: D::Program,
    pub tile_count_uniform: D::Uniform,
    pub tile_link_map_storage_buffer: D::StorageBuffer,
    pub first_tile_map_storage_buffer: D::StorageBuffer,
}

impl<D> SortProgram<D> where D: Device {
    pub fn new(device: &D, resources: &dyn ResourceLoader) -> SortProgram<D> {
        let mut program = device.create_compute_program(resources, "sort");
        let dimensions = ComputeDimensions { x: SORT_WORKGROUP_SIZE, y: 1, z: 1 };
        device.set_compute_program_local_size(&mut program, dimensions);

        let tile_count_uniform = device.get_uniform(&program, "TileCount");
        let tile_link_map_storage_buffer = device.get_storage_buffer(&program, "TileLinkMap", 0);
        let first_tile_map_storage_buffer = device.get_storage_buffer(&program, "FirstTileMap", 1);

        SortProgram {
            program,
            tile_count_uniform,
            tile_link_map_storage_buffer,
            first_tile_map_storage_buffer,
        }
    }
>>>>>>> 5ea93dc8
}<|MERGE_RESOLUTION|>--- conflicted
+++ resolved
@@ -22,10 +22,7 @@
 pub const MAX_FILLS_PER_BATCH: usize = 0x10000;
 
 pub const PROPAGATE_WORKGROUP_SIZE: u32 = 64;
-<<<<<<< HEAD
-=======
 pub const SORT_WORKGROUP_SIZE: u32 = 64;
->>>>>>> 5ea93dc8
 
 pub struct BlitVertexArray<D> where D: Device {
     pub vertex_array: D::VertexArray,
@@ -190,20 +187,12 @@
         let tile_origin_attr =
             device.get_vertex_attr(&tile_program.common.program, "TileOrigin").unwrap();
         let mask_0_tex_coord_attr =
-<<<<<<< HEAD
-            device.get_vertex_attr(&tile_program.program, "MaskTexCoord0").unwrap();
-        let ctrl_backdrop_attr =
-            device.get_vertex_attr(&tile_program.program, "CtrlBackdrop").unwrap();
-        let color_attr = device.get_vertex_attr(&tile_program.program, "Color").unwrap();
-        let path_index_attr = device.get_vertex_attr(&tile_program.program, "PathIndex").unwrap();
-=======
             device.get_vertex_attr(&tile_program.common.program, "MaskTexCoord0").unwrap();
         let ctrl_backdrop_attr =
             device.get_vertex_attr(&tile_program.common.program, "CtrlBackdrop").unwrap();
         let color_attr = device.get_vertex_attr(&tile_program.common.program, "Color").unwrap();
         let path_index_attr = device.get_vertex_attr(&tile_program.common.program, "PathIndex")
                                     .unwrap();
->>>>>>> 5ea93dc8
 
         device.bind_buffer(&vertex_array, quad_vertex_positions_buffer, BufferTarget::Vertex);
         device.configure_vertex_attr(&vertex_array, &tile_offset_attr, &VertexAttrDescriptor {
@@ -391,7 +380,6 @@
             size: 1,
             class: VertexAttrClass::Int,
             attr_type: VertexAttrType::I32,
-<<<<<<< HEAD
             stride: CLIP_TILE_INSTANCE_SIZE,
             offset: 4,
             divisor: 1,
@@ -402,18 +390,6 @@
             class: VertexAttrClass::Int,
             attr_type: VertexAttrType::I32,
             stride: CLIP_TILE_INSTANCE_SIZE,
-=======
-            stride: CLIP_TILE_INSTANCE_SIZE,
-            offset: 4,
-            divisor: 1,
-            buffer_index: 1,
-        });
-        device.configure_vertex_attr(&vertex_array, &src_tile_index_attr, &VertexAttrDescriptor {
-            size: 1,
-            class: VertexAttrClass::Int,
-            attr_type: VertexAttrType::I32,
-            stride: CLIP_TILE_INSTANCE_SIZE,
->>>>>>> 5ea93dc8
             offset: 8,
             divisor: 1,
             buffer_index: 1,
@@ -585,10 +561,6 @@
     pub texture_metadata_size_uniform: D::Uniform,
     pub z_buffer_texture: D::TextureParameter,
     pub z_buffer_texture_size_uniform: D::Uniform,
-<<<<<<< HEAD
-    pub dest_texture: D::TextureParameter,
-=======
->>>>>>> 5ea93dc8
     pub color_texture_0: D::TextureParameter,
     pub color_texture_size_0_uniform: D::Uniform,
     pub color_texture_1: D::TextureParameter,
@@ -659,10 +631,6 @@
         let texture_metadata_size_uniform = device.get_uniform(&program, "TextureMetadataSize");
         let z_buffer_texture = device.get_texture_parameter(&program, "ZBuffer");
         let z_buffer_texture_size_uniform = device.get_uniform(&program, "ZBufferSize");
-<<<<<<< HEAD
-        let dest_texture = device.get_texture_parameter(&program, "DestTexture");
-=======
->>>>>>> 5ea93dc8
         let color_texture_0 = device.get_texture_parameter(&program, "ColorTexture0");
         let color_texture_size_0_uniform = device.get_uniform(&program, "ColorTextureSize0");
         let color_texture_1 = device.get_texture_parameter(&program, "ColorTexture1");
@@ -675,21 +643,13 @@
         let framebuffer_size_uniform = device.get_uniform(&program, "FramebufferSize");
         let ctrl_uniform = device.get_uniform(&program, "Ctrl");
 
-<<<<<<< HEAD
-        TileProgram {
-=======
         TileProgramCommon {
->>>>>>> 5ea93dc8
             program,
             tile_size_uniform,
             texture_metadata_texture,
             texture_metadata_size_uniform,
             z_buffer_texture,
             z_buffer_texture_size_uniform,
-<<<<<<< HEAD
-            dest_texture,
-=======
->>>>>>> 5ea93dc8
             color_texture_0,
             color_texture_size_0_uniform,
             color_texture_1,
@@ -734,7 +694,6 @@
     pub program: D::Program,
     pub src_texture: D::TextureParameter,
     pub framebuffer_size_uniform: D::Uniform,
-<<<<<<< HEAD
 }
 
 impl<D> ClipTileCombineProgram<D> where D: Device {
@@ -743,95 +702,6 @@
         let src_texture = device.get_texture_parameter(&program, "Src");
         let framebuffer_size_uniform = device.get_uniform(&program, "FramebufferSize");
         ClipTileCombineProgram { program, src_texture, framebuffer_size_uniform }
-    }
-}
-
-pub struct ClipTileCopyProgram<D> where D: Device {
-    pub program: D::Program,
-    pub src_texture: D::TextureParameter,
-    pub framebuffer_size_uniform: D::Uniform,
-}
-
-impl<D> ClipTileCopyProgram<D> where D: Device {
-    pub fn new(device: &D, resources: &dyn ResourceLoader) -> ClipTileCopyProgram<D> {
-        let program = device.create_raster_program(resources, "tile_clip_copy");
-        let src_texture = device.get_texture_parameter(&program, "Src");
-        let framebuffer_size_uniform = device.get_uniform(&program, "FramebufferSize");
-        ClipTileCopyProgram { program, src_texture, framebuffer_size_uniform }
-    }
-}
-
-pub struct D3D11Programs<D> where D: Device {
-    pub init_program: InitProgram<D>,
-    pub bin_compute_program: BinComputeProgram<D>,
-    pub dice_compute_program: DiceComputeProgram<D>,
-    pub blit_buffer_program: BlitBufferProgram<D>,
-    pub propagate_program: PropagateProgram<D>,
-}
-
-impl<D> D3D11Programs<D> where D: Device {
-    pub fn new(device: &D, resources: &dyn ResourceLoader) -> D3D11Programs<D> {
-        D3D11Programs {
-            init_program: InitProgram::new(device, resources),
-            bin_compute_program: BinComputeProgram::new(device, resources),
-            dice_compute_program: DiceComputeProgram::new(device, resources),
-            blit_buffer_program: BlitBufferProgram::new(device, resources),
-            propagate_program: PropagateProgram::new(device, resources),
-        }
-    }
-}
-
-pub struct PropagateProgram<D> where D: Device {
-    pub program: D::Program,
-    pub framebuffer_tile_size_uniform: D::Uniform,
-    pub column_count_uniform: D::Uniform,
-    pub draw_metadata_storage_buffer: D::StorageBuffer,
-    pub clip_metadata_storage_buffer: D::StorageBuffer,
-    pub backdrops_storage_buffer: D::StorageBuffer,
-    pub draw_tiles_storage_buffer: D::StorageBuffer,
-    pub clip_tiles_storage_buffer: D::StorageBuffer,
-    pub clip_vertex_storage_buffer: D::StorageBuffer,
-    pub z_buffer_storage_buffer: D::StorageBuffer,
-}
-
-impl<D> PropagateProgram<D> where D: Device {
-    pub fn new(device: &D, resources: &dyn ResourceLoader) -> PropagateProgram<D> {
-        let mut program = device.create_compute_program(resources, "propagate");
-        let local_size = ComputeDimensions { x: PROPAGATE_WORKGROUP_SIZE, y: 1, z: 1 };
-        device.set_compute_program_local_size(&mut program, local_size);
-
-        let framebuffer_tile_size_uniform = device.get_uniform(&program, "FramebufferTileSize");
-        let column_count_uniform = device.get_uniform(&program, "ColumnCount");
-        let draw_metadata_storage_buffer = device.get_storage_buffer(&program, "DrawMetadata", 0);
-        let clip_metadata_storage_buffer = device.get_storage_buffer(&program, "ClipMetadata", 1);
-        let backdrops_storage_buffer = device.get_storage_buffer(&program, "Backdrops", 2);
-        let draw_tiles_storage_buffer = device.get_storage_buffer(&program, "DrawTiles", 3);
-        let clip_tiles_storage_buffer = device.get_storage_buffer(&program, "ClipTiles", 4);
-        let clip_vertex_storage_buffer =
-            device.get_storage_buffer(&program, "ClipVertexBuffer", 5);
-        let z_buffer_storage_buffer = device.get_storage_buffer(&program, "ZBuffer", 6);
-        PropagateProgram {
-            program,
-            framebuffer_tile_size_uniform,
-            column_count_uniform,
-            draw_metadata_storage_buffer,
-            clip_metadata_storage_buffer,
-            backdrops_storage_buffer,
-            draw_tiles_storage_buffer,
-            clip_tiles_storage_buffer,
-            clip_vertex_storage_buffer,
-            z_buffer_storage_buffer,
-        }
-=======
-}
-
-impl<D> ClipTileCombineProgram<D> where D: Device {
-    pub fn new(device: &D, resources: &dyn ResourceLoader) -> ClipTileCombineProgram<D> {
-        let program = device.create_raster_program(resources, "tile_clip_combine");
-        let src_texture = device.get_texture_parameter(&program, "Src");
-        let framebuffer_size_uniform = device.get_uniform(&program, "FramebufferSize");
-        ClipTileCombineProgram { program, src_texture, framebuffer_size_uniform }
->>>>>>> 5ea93dc8
     }
 }
 
@@ -1143,8 +1013,6 @@
             tile_link_map_storage_buffer,
         }
     }
-<<<<<<< HEAD
-=======
 }
 
 pub struct SortProgram<D> where D: Device {
@@ -1171,5 +1039,4 @@
             first_tile_map_storage_buffer,
         }
     }
->>>>>>> 5ea93dc8
 }