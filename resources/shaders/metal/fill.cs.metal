// Automatically generated from files in pathfinder/shaders/. Do not edit!
#pragma clang diagnostic ignored "-Wmissing-prototypes"

#include <metal_stdlib>
#include <simd/simd.h>

using namespace metal;

struct bTileLinkMap
{
    int iTileLinkMap[1];
};

struct bFills
{
    uint iFills[1];
};

struct bTiles
{
    int iTiles[1];
};

constant uint3 gl_WorkGroupSize [[maybe_unused]] = uint3(16u, 4u, 1u);

static inline __attribute__((always_inline))
float4 computeCoverage(thread const float2& from, thread const float2& to, thread const texture2d<float> areaLUT, thread const sampler areaLUTSmplr)
{
    float2 left = select(to, from, bool2(from.x < to.x));
    float2 right = select(from, to, bool2(from.x < to.x));
    float2 window = fast::clamp(float2(from.x, to.x), float2(-0.5), float2(0.5));
    float offset = mix(window.x, window.y, 0.5) - left.x;
    float t = offset / (right.x - left.x);
    float y = mix(left.y, right.y, t);
    float d = (right.y - left.y) / (right.x - left.x);
    float dX = window.x - window.y;
    return areaLUT.sample(areaLUTSmplr, (float2(y + 8.0, abs(d * dX)) / float2(16.0)), level(0.0)) * dX;
}

<<<<<<< HEAD
kernel void main0(constant int2& uTileRange [[buffer(0)]], const device bFillTileMap& _164 [[buffer(1)]], const device bFills& _187 [[buffer(2)]], const device bTiles& _258 [[buffer(3)]], texture2d<float> uAreaLUT [[texture(0)]], texture2d<float, access::write> uDest [[texture(1)]], sampler uAreaLUTSmplr [[sampler(0)]], uint3 gl_LocalInvocationID [[thread_position_in_threadgroup]], uint3 gl_WorkGroupID [[threadgroup_position_in_grid]])
=======
kernel void main0(constant int2& uTileRange [[buffer(0)]], const device bTileLinkMap& _164 [[buffer(1)]], const device bFills& _187 [[buffer(2)]], const device bTiles& _258 [[buffer(3)]], texture2d<float> uAreaLUT [[texture(0)]], texture2d<float, access::write> uDest [[texture(1)]], sampler uAreaLUTSmplr [[sampler(0)]], uint3 gl_LocalInvocationID [[thread_position_in_threadgroup]], uint3 gl_WorkGroupID [[threadgroup_position_in_grid]])
>>>>>>> 1427b133
{
    int2 tileSubCoord = int2(gl_LocalInvocationID.xy) * int2(1, 4);
    uint tileIndexOffset = gl_WorkGroupID.x | (gl_WorkGroupID.y << uint(15));
    uint tileIndex = tileIndexOffset + uint(uTileRange.x);
    if (tileIndex >= uint(uTileRange.y))
    {
        return;
    }
<<<<<<< HEAD
    int fillIndex = _164.iFillTileMap[tileIndex];
=======
    int fillIndex = _164.iTileLinkMap[tileIndex];
>>>>>>> 1427b133
    if (fillIndex < 0)
    {
        return;
    }
    float4 coverages = float4(0.0);
    int iteration = 0;
    do
    {
        uint fillFrom = _187.iFills[(fillIndex * 3) + 0];
        uint fillTo = _187.iFills[(fillIndex * 3) + 1];
        float4 lineSegment = float4(float(fillFrom & 65535u), float(fillFrom >> uint(16)), float(fillTo & 65535u), float(fillTo >> uint(16))) / float4(256.0);
        float2 param = lineSegment.xy - (float2(tileSubCoord) + float2(0.5));
        float2 param_1 = lineSegment.zw - (float2(tileSubCoord) + float2(0.5));
        coverages += computeCoverage(param, param_1, uAreaLUT, uAreaLUTSmplr);
        fillIndex = int(_187.iFills[(fillIndex * 3) + 2]);
        iteration++;
    } while ((fillIndex >= 0) && (iteration < 1024));
    uint alphaTileIndex = uint(_258.iTiles[(tileIndex * 4u) + 1u]);
    int2 tileOrigin = int2(16, 4) * int2(int(alphaTileIndex & 255u), int((alphaTileIndex >> 8u) & (255u + (((alphaTileIndex >> 16u) & 255u) << 8u))));
    int2 destCoord = tileOrigin + int2(gl_LocalInvocationID.xy);
    uDest.write(coverages, uint2(destCoord));
}
<|MERGE_RESOLUTION|>--- conflicted
+++ resolved
@@ -37,11 +37,7 @@
     return areaLUT.sample(areaLUTSmplr, (float2(y + 8.0, abs(d * dX)) / float2(16.0)), level(0.0)) * dX;
 }
 
-<<<<<<< HEAD
-kernel void main0(constant int2& uTileRange [[buffer(0)]], const device bFillTileMap& _164 [[buffer(1)]], const device bFills& _187 [[buffer(2)]], const device bTiles& _258 [[buffer(3)]], texture2d<float> uAreaLUT [[texture(0)]], texture2d<float, access::write> uDest [[texture(1)]], sampler uAreaLUTSmplr [[sampler(0)]], uint3 gl_LocalInvocationID [[thread_position_in_threadgroup]], uint3 gl_WorkGroupID [[threadgroup_position_in_grid]])
-=======
 kernel void main0(constant int2& uTileRange [[buffer(0)]], const device bTileLinkMap& _164 [[buffer(1)]], const device bFills& _187 [[buffer(2)]], const device bTiles& _258 [[buffer(3)]], texture2d<float> uAreaLUT [[texture(0)]], texture2d<float, access::write> uDest [[texture(1)]], sampler uAreaLUTSmplr [[sampler(0)]], uint3 gl_LocalInvocationID [[thread_position_in_threadgroup]], uint3 gl_WorkGroupID [[threadgroup_position_in_grid]])
->>>>>>> 1427b133
 {
     int2 tileSubCoord = int2(gl_LocalInvocationID.xy) * int2(1, 4);
     uint tileIndexOffset = gl_WorkGroupID.x | (gl_WorkGroupID.y << uint(15));
@@ -50,11 +46,7 @@
     {
         return;
     }
-<<<<<<< HEAD
-    int fillIndex = _164.iFillTileMap[tileIndex];
-=======
     int fillIndex = _164.iTileLinkMap[tileIndex];
->>>>>>> 1427b133
     if (fillIndex < 0)
     {
         return;
