// pathfinder/renderer/src/gpu/renderer.rs
//
// Copyright © 2020 The Pathfinder Project Developers.
//
// Licensed under the Apache License, Version 2.0 <LICENSE-APACHE or
// http://www.apache.org/licenses/LICENSE-2.0> or the MIT license
// <LICENSE-MIT or http://opensource.org/licenses/MIT>, at your
// option. This file may not be copied, modified, or distributed
// except according to those terms.

#[cfg(feature="debug_ui")]
use crate::gpu::debug::DebugUIPresenter;

use crate::gpu::options::{DestFramebuffer, RendererOptions};
use crate::gpu::shaders::{BlitProgram, BlitVertexArray, ClearProgram, ClearVertexArray, ClipTileProgram, ClipTileVertexArray};
use crate::gpu::shaders::{CopyTileProgram, CopyTileVertexArray, FillProgram, FillVertexArray};
use crate::gpu::shaders::{MAX_FILLS_PER_BATCH, MAX_TILES_PER_BATCH, ReprojectionProgram};
use crate::gpu::shaders::{ReprojectionVertexArray, StencilProgram, StencilVertexArray};
use crate::gpu::shaders::{TileProgram, TileVertexArray};
use crate::gpu_data::{ClipBatch, ClipBatchKey, ClipBatchKind, Fill, FillBatchEntry, RenderCommand};
use crate::gpu_data::{TextureLocation, TextureMetadataEntry, TexturePageDescriptor, TexturePageId};
use crate::gpu_data::{Tile, TileBatchTexture};
use crate::options::BoundingQuad;
use crate::paint::PaintCompositeOp;
use crate::tiles::{TILE_HEIGHT, TILE_WIDTH};
use fxhash::FxHashMap;
use half::f16;
use pathfinder_color::{self as color, ColorF, ColorU};
use pathfinder_content::effects::{BlendMode, BlurDirection, DefringingKernel};
use pathfinder_content::effects::{Filter, PatternFilter};
use pathfinder_content::render_target::RenderTargetId;
use pathfinder_geometry::line_segment::LineSegment2F;
use pathfinder_geometry::rect::RectI;
use pathfinder_geometry::transform3d::Transform4F;
use pathfinder_geometry::util;
use pathfinder_geometry::vector::{Vector2F, Vector2I, Vector4F, vec2f, vec2i};
use pathfinder_gpu::{BlendFactor, BlendOp, BlendState, BufferData, BufferTarget, BufferUploadMode};
use pathfinder_gpu::{ClearOps, ComputeDimensions, ComputeState, DepthFunc, DepthState, Device};
use pathfinder_gpu::{ImageAccess, ImageBinding, Primitive, RenderOptions, RenderState};
use pathfinder_gpu::{RenderTarget, StencilFunc, StencilState, TextureDataRef};
use pathfinder_gpu::{TextureFormat, UniformData};
use pathfinder_resources::ResourceLoader;
use pathfinder_simd::default::{F32x2, F32x4, I32x2};
use std::collections::VecDeque;
use std::f32;
use std::marker::PhantomData;
use std::mem;
use std::ops::{Add, Div};
use std::time::Duration;
use std::u32;

static QUAD_VERTEX_POSITIONS: [u16; 8] = [0, 0, 1, 0, 1, 1, 0, 1];
static QUAD_VERTEX_INDICES: [u32; 6] = [0, 1, 3, 1, 2, 3];

pub(crate) const MASK_TILES_ACROSS: u32 = 256;
pub(crate) const MASK_TILES_DOWN: u32 = 256;

// 1.0 / sqrt(2*pi)
const SQRT_2_PI_INV: f32 = 0.3989422804014327;

const TEXTURE_CACHE_SIZE: usize = 8;

const MIN_FILL_STORAGE_CLASS: usize = 14;   // 0x4000 entries, 128kB
const MIN_TILE_STORAGE_CLASS: usize = 10;   // 1024 entries, 12kB

const TEXTURE_METADATA_ENTRIES_PER_ROW: i32 = 128;
const TEXTURE_METADATA_TEXTURE_WIDTH:   i32 = TEXTURE_METADATA_ENTRIES_PER_ROW * 4;
const TEXTURE_METADATA_TEXTURE_HEIGHT:  i32 = 65536 / TEXTURE_METADATA_ENTRIES_PER_ROW;

// FIXME(pcwalton): Shrink this again!
const MASK_FRAMEBUFFER_WIDTH:  i32 = TILE_WIDTH as i32      * MASK_TILES_ACROSS as i32;
const MASK_FRAMEBUFFER_HEIGHT: i32 = TILE_HEIGHT as i32 / 4 * MASK_TILES_DOWN as i32;

const COMBINER_CTRL_COLOR_COMBINE_SRC_IN: i32 =     0x1;
const COMBINER_CTRL_COLOR_COMBINE_DEST_IN: i32 =    0x2;

const COMBINER_CTRL_FILTER_RADIAL_GRADIENT: i32 =   0x1;
const COMBINER_CTRL_FILTER_TEXT: i32 =              0x2;
const COMBINER_CTRL_FILTER_BLUR: i32 =              0x3;

const COMBINER_CTRL_COMPOSITE_NORMAL: i32 =         0x0;
const COMBINER_CTRL_COMPOSITE_MULTIPLY: i32 =       0x1;
const COMBINER_CTRL_COMPOSITE_SCREEN: i32 =         0x2;
const COMBINER_CTRL_COMPOSITE_OVERLAY: i32 =        0x3;
const COMBINER_CTRL_COMPOSITE_DARKEN: i32 =         0x4;
const COMBINER_CTRL_COMPOSITE_LIGHTEN: i32 =        0x5;
const COMBINER_CTRL_COMPOSITE_COLOR_DODGE: i32 =    0x6;
const COMBINER_CTRL_COMPOSITE_COLOR_BURN: i32 =     0x7;
const COMBINER_CTRL_COMPOSITE_HARD_LIGHT: i32 =     0x8;
const COMBINER_CTRL_COMPOSITE_SOFT_LIGHT: i32 =     0x9;
const COMBINER_CTRL_COMPOSITE_DIFFERENCE: i32 =     0xa;
const COMBINER_CTRL_COMPOSITE_EXCLUSION: i32 =      0xb;
const COMBINER_CTRL_COMPOSITE_HUE: i32 =            0xc;
const COMBINER_CTRL_COMPOSITE_SATURATION: i32 =     0xd;
const COMBINER_CTRL_COMPOSITE_COLOR: i32 =          0xe;
const COMBINER_CTRL_COMPOSITE_LUMINOSITY: i32 =     0xf;

const COMBINER_CTRL_COLOR_FILTER_SHIFT: i32 =       4;
const COMBINER_CTRL_COLOR_COMBINE_SHIFT: i32 =      6;
const COMBINER_CTRL_COMPOSITE_SHIFT: i32 =          8;

pub struct Renderer<D> where D: Device {
    // Device
    pub device: D,

    // Core data
    dest_framebuffer: DestFramebuffer<D>,
    options: RendererOptions,
    blit_program: BlitProgram<D>,
    clear_program: ClearProgram<D>,
    fill_program: FillProgram<D>,
    tile_program: TileProgram<D>,
    tile_copy_program: CopyTileProgram<D>,
    tile_clip_program: ClipTileProgram<D>,
    stencil_program: StencilProgram<D>,
    reprojection_program: ReprojectionProgram<D>,
    quad_vertex_positions_buffer: D::Buffer,
    quad_vertex_indices_buffer: D::Buffer,
    next_fills: Vec<i32>,
    fill_tile_map: Vec<i32>,
    texture_pages: Vec<Option<TexturePage<D>>>,
    render_targets: Vec<RenderTargetInfo>,
    render_target_stack: Vec<RenderTargetId>,
    area_lut_texture: D::Texture,
    gamma_lut_texture: D::Texture,

    // Frames
    front_frame: Frame<D>,
    back_frame: Frame<D>,
    front_frame_fence: Option<D::Fence>,

    // Rendering state
    texture_cache: TextureCache<D>,

    // Debug
    pub stats: RenderStats,
    current_cpu_build_time: Option<Duration>,
    current_timer: Option<PendingTimer<D>>,
    pending_timers: VecDeque<PendingTimer<D>>,
    timer_query_cache: TimerQueryCache<D>,
    
    #[cfg(feature="debug_ui")]
    pub debug_ui_presenter: DebugUIPresenter<D>,

    // Extra info
    flags: RendererFlags,
}

struct Frame<D> where D: Device {
    framebuffer_flags: FramebufferFlags,
    blit_vertex_array: BlitVertexArray<D>,
    clear_vertex_array: ClearVertexArray<D>,
    fill_vertex_storage_allocator: StorageAllocator<D, FillVertexStorage<D>>,
    tile_vertex_storage_allocator: StorageAllocator<D, TileVertexStorage<D>>,
    quads_vertex_indices_buffer: D::Buffer,
    quads_vertex_indices_length: usize,
    alpha_tile_pages: FxHashMap<u16, AlphaTilePage<D>>,
    tile_clip_vertex_array: ClipTileVertexArray<D>,
    stencil_vertex_array: StencilVertexArray<D>,
    reprojection_vertex_array: ReprojectionVertexArray<D>,
    dest_blend_framebuffer: D::Framebuffer,
    intermediate_dest_framebuffer: D::Framebuffer,
    texture_metadata_texture: D::Texture,
}

impl<D> Renderer<D> where D: Device {
    pub fn new(device: D,
               resources: &dyn ResourceLoader,
               dest_framebuffer: DestFramebuffer<D>,
               options: RendererOptions)
               -> Renderer<D> {
        let blit_program = BlitProgram::new(&device, resources);
        let clear_program = ClearProgram::new(&device, resources);
        let fill_program = FillProgram::new(&device, resources, &options);
        let tile_program = TileProgram::new(&device, resources);
        let tile_copy_program = CopyTileProgram::new(&device, resources);
        let tile_clip_program = ClipTileProgram::new(&device, resources);
        let stencil_program = StencilProgram::new(&device, resources);
        let reprojection_program = ReprojectionProgram::new(&device, resources);

<<<<<<< HEAD
        let area_lut_texture = device.create_texture_from_png(resources, "lut/area");
        let gamma_lut_texture = device.create_texture_from_png(resources, "lut/gamma");
=======
        let area_lut_texture =
            device.create_texture_from_png(resources, "area-lut", TextureFormat::RGBA8);
        let gamma_lut_texture =
            device.create_texture_from_png(resources, "gamma-lut", TextureFormat::R8);
>>>>>>> 33cd3798

        let quad_vertex_positions_buffer = device.create_buffer(BufferUploadMode::Static);
        device.allocate_buffer(&quad_vertex_positions_buffer,
                               BufferData::Memory(&QUAD_VERTEX_POSITIONS),
                               BufferTarget::Vertex);
        let quad_vertex_indices_buffer = device.create_buffer(BufferUploadMode::Static);
        device.allocate_buffer(&quad_vertex_indices_buffer,
                               BufferData::Memory(&QUAD_VERTEX_INDICES),
                               BufferTarget::Index);

        let window_size = dest_framebuffer.window_size(&device);

        let timer_query_cache = TimerQueryCache::new(&device);

        #[cfg(feature="debug_ui")]
        let debug_ui_presenter = DebugUIPresenter::new(&device, resources, window_size);

        let front_frame = Frame::new(&device,
                                     &blit_program,
                                     &clear_program,
                                     &tile_clip_program,
                                     &reprojection_program,
                                     &stencil_program,
                                     &quad_vertex_positions_buffer,
                                     &quad_vertex_indices_buffer,
                                     window_size);
        let back_frame = Frame::new(&device,
                                    &blit_program,
                                    &clear_program,
                                    &tile_clip_program,
                                    &reprojection_program,
                                    &stencil_program,
                                    &quad_vertex_positions_buffer,
                                    &quad_vertex_indices_buffer,
                                    window_size);

        Renderer {
            device,

            dest_framebuffer,
            options,
            blit_program,
            clear_program,
            fill_program,
            tile_program,
            tile_copy_program,
            tile_clip_program,
            quad_vertex_positions_buffer,
            quad_vertex_indices_buffer,
            next_fills: vec![],
            fill_tile_map: vec![-1; 256 * 256],
            texture_pages: vec![],
            render_targets: vec![],
            render_target_stack: vec![],

            front_frame,
            back_frame,
            front_frame_fence: None,

            area_lut_texture,
            gamma_lut_texture,

            stencil_program,

            reprojection_program,

            stats: RenderStats::default(),
            current_cpu_build_time: None,
            current_timer: None,
            pending_timers: VecDeque::new(),
            timer_query_cache,

            #[cfg(feature="debug_ui")]
            debug_ui_presenter,

            texture_cache: TextureCache::new(),

            flags: RendererFlags::empty(),
        }
    }

    pub fn begin_scene(&mut self) {
        self.back_frame.framebuffer_flags = FramebufferFlags::empty();
        for alpha_tile_page in self.back_frame.alpha_tile_pages.values_mut() {
            alpha_tile_page.framebuffer_is_dirty = false;
        }

        self.device.begin_commands();
        self.current_timer = Some(PendingTimer::new());
        self.stats = RenderStats::default();
    }

    pub fn render_command(&mut self, command: &RenderCommand) {
        pa_debug!("render command: {:?}", command);
        match *command {
            RenderCommand::Start { bounding_quad, path_count, needs_readable_framebuffer } => {
                self.start_rendering(bounding_quad, path_count, needs_readable_framebuffer);
            }
            RenderCommand::AllocateTexturePage { page_id, ref descriptor } => {
                self.allocate_texture_page(page_id, descriptor)
            }
            RenderCommand::UploadTexelData { ref texels, location } => {
                self.upload_texel_data(texels, location)
            }
            RenderCommand::DeclareRenderTarget { id, location } => {
                self.declare_render_target(id, location)
            }
            RenderCommand::UploadTextureMetadata(ref metadata) => {
                self.upload_texture_metadata(metadata)
            }
            RenderCommand::AddFills(ref fills) => self.add_fills(fills),
            RenderCommand::FlushFills => {
                let page_indices: Vec<_> =
                    self.back_frame.alpha_tile_pages.keys().cloned().collect();
                for page_index in page_indices {
                    self.draw_buffered_fills(page_index)
                }
            }
            RenderCommand::ClipTiles(ref batches) => {
                batches.iter().for_each(|batch| self.draw_clip_batch(batch))
            }
            RenderCommand::BeginTileDrawing => {}
            RenderCommand::PushRenderTarget(render_target_id) => {
                self.push_render_target(render_target_id)
            }
            RenderCommand::PopRenderTarget => self.pop_render_target(),
            RenderCommand::DrawTiles(ref batch) => {
                let count = batch.tiles.len();
                self.stats.alpha_tile_count += count;
                let storage_id = self.upload_tiles(&batch.tiles);
                self.draw_tiles(batch.tile_page,
                                count as u32,
                                storage_id,
                                batch.color_texture,
                                batch.blend_mode,
                                batch.filter)
            }
            RenderCommand::Finish { cpu_build_time } => {
                self.stats.cpu_build_time = cpu_build_time;
            }
        }
    }

    pub fn end_scene(&mut self) {
        self.clear_dest_framebuffer_if_necessary();
        self.blit_intermediate_dest_framebuffer_if_necessary();

        let old_front_frame_fence = self.front_frame_fence.take();
        self.front_frame_fence = Some(self.device.add_fence());
        self.device.end_commands();

        self.back_frame.fill_vertex_storage_allocator.end_frame();
        self.back_frame.tile_vertex_storage_allocator.end_frame();

        if let Some(timer) = self.current_timer.take() {
            self.pending_timers.push_back(timer);
        }
        self.current_cpu_build_time = None;

        if let Some(old_front_frame_fence) = old_front_frame_fence {
            self.device.wait_for_fence(&old_front_frame_fence);
        }

        mem::swap(&mut self.front_frame, &mut self.back_frame);
    }

    fn start_rendering(&mut self,
                       bounding_quad: BoundingQuad,
                       path_count: usize,
                       mut needs_readable_framebuffer: bool) {
        if let DestFramebuffer::Other(_) = self.dest_framebuffer {
            needs_readable_framebuffer = false;
        }

        if self.flags.contains(RendererFlags::USE_DEPTH) {
            self.draw_stencil(&bounding_quad);
        }
        self.stats.path_count = path_count;

        self.flags.set(RendererFlags::INTERMEDIATE_DEST_FRAMEBUFFER_NEEDED,
                       needs_readable_framebuffer);

        self.render_targets.clear();
    }

    #[cfg(feature="debug_ui")]
    pub fn draw_debug_ui(&self) {
        self.debug_ui_presenter.draw(&self.device);
    }

    pub fn shift_rendering_time(&mut self) -> Option<RenderTime> {
        if let Some(mut pending_timer) = self.pending_timers.pop_front() {
            for old_query in pending_timer.poll(&self.device) {
                self.timer_query_cache.free(old_query);
            }
            if let Some(gpu_time) = pending_timer.total_time() {
                return Some(RenderTime { gpu_time })
            }
            self.pending_timers.push_front(pending_timer);
        }
        None
    }

    #[inline]
    pub fn dest_framebuffer(&self) -> &DestFramebuffer<D> {
        &self.dest_framebuffer
    }

    #[inline]
    pub fn replace_dest_framebuffer(
        &mut self,
        new_dest_framebuffer: DestFramebuffer<D>,
    ) -> DestFramebuffer<D> {
        mem::replace(&mut self.dest_framebuffer, new_dest_framebuffer)
    }

    #[inline]
    pub fn set_options(&mut self, new_options: RendererOptions) {
        self.options = new_options
    }

    #[inline]
    pub fn set_main_framebuffer_size(&mut self, new_framebuffer_size: Vector2I) {
        #[cfg(feature="debug_ui")]
        self.debug_ui_presenter.ui_presenter.set_framebuffer_size(new_framebuffer_size);
    }

    #[inline]
    pub fn disable_depth(&mut self) {
        self.flags.remove(RendererFlags::USE_DEPTH);
    }

    #[inline]
    pub fn enable_depth(&mut self) {
        self.flags.insert(RendererFlags::USE_DEPTH);
    }

    #[inline]
    pub fn quad_vertex_positions_buffer(&self) -> &D::Buffer {
        &self.quad_vertex_positions_buffer
    }

    #[inline]
    pub fn quad_vertex_indices_buffer(&self) -> &D::Buffer {
        &self.quad_vertex_indices_buffer
    }

    fn allocate_texture_page(&mut self,
                             page_id: TexturePageId,
                             descriptor: &TexturePageDescriptor) {
        // Fill in IDs up to the requested page ID.
        let page_index = page_id.0 as usize;
        while self.texture_pages.len() < page_index + 1 {
            self.texture_pages.push(None);
        }

        // Clear out any existing texture.
        if let Some(old_texture_page) = self.texture_pages[page_index].take() {
            let old_texture = self.device.destroy_framebuffer(old_texture_page.framebuffer);
            self.texture_cache.release_texture(old_texture);
        }

        // Allocate texture.
        let texture_size = descriptor.size;
        let texture = self.texture_cache.create_texture(&mut self.device,
                                                        TextureFormat::RGBA8,
                                                        texture_size);
        let framebuffer = self.device.create_framebuffer(texture);
        self.texture_pages[page_index] = Some(TexturePage {
            framebuffer,
            must_preserve_contents: false,
        });
    }

    fn upload_texel_data(&mut self, texels: &[ColorU], location: TextureLocation) {
        let texture_page = self.texture_pages[location.page.0 as usize]
                               .as_mut()
                               .expect("Texture page not allocated yet!");
        let texture = self.device.framebuffer_texture(&texture_page.framebuffer);
        let texels = color::color_slice_to_u8_slice(texels);
        self.device.upload_to_texture(texture, location.rect, TextureDataRef::U8(texels));
        texture_page.must_preserve_contents = true;
    }

    fn declare_render_target(&mut self,
                             render_target_id: RenderTargetId,
                             location: TextureLocation) {
        while self.render_targets.len() < render_target_id.render_target as usize + 1 {
            self.render_targets.push(RenderTargetInfo {
                location: TextureLocation { page: TexturePageId(!0), rect: RectI::default() },
            });
        }
        let mut render_target = &mut self.render_targets[render_target_id.render_target as usize];
        debug_assert_eq!(render_target.location.page, TexturePageId(!0));
        render_target.location = location;
    }

    fn upload_texture_metadata(&mut self, metadata: &[TextureMetadataEntry]) {
        let padded_texel_size =
            (util::alignup_i32(metadata.len() as i32, TEXTURE_METADATA_ENTRIES_PER_ROW) *
             TEXTURE_METADATA_TEXTURE_WIDTH * 4) as usize;
        let mut texels = Vec::with_capacity(padded_texel_size);
        for entry in metadata {
            let base_color = entry.base_color.to_f32();
            texels.extend_from_slice(&[
                f16::from_f32(entry.color_0_transform.m11()),
                f16::from_f32(entry.color_0_transform.m21()),
                f16::from_f32(entry.color_0_transform.m12()),
                f16::from_f32(entry.color_0_transform.m22()),
                f16::from_f32(entry.color_0_transform.m13()),
                f16::from_f32(entry.color_0_transform.m23()),
                f16::default(),
                f16::default(),
                f16::from_f32(base_color.r()),
                f16::from_f32(base_color.g()),
                f16::from_f32(base_color.b()),
                f16::from_f32(base_color.a()),
                f16::default(),
                f16::default(),
                f16::default(),
                f16::default(),
            ]);
        }
        while texels.len() < padded_texel_size {
            texels.push(f16::default())
        }

        let texture = &mut self.back_frame.texture_metadata_texture;
        let width = TEXTURE_METADATA_TEXTURE_WIDTH;
        let height = texels.len() as i32 / (4 * TEXTURE_METADATA_TEXTURE_WIDTH);
        let rect = RectI::new(Vector2I::zero(), Vector2I::new(width, height));
        self.device.upload_to_texture(texture, rect, TextureDataRef::F16(&texels));
    }

    fn upload_tiles(&mut self, tiles: &[Tile]) -> StorageID {
        debug_assert!(tiles.len() <= MAX_TILES_PER_BATCH);

        let tile_program = &self.tile_program;
        let tile_copy_program = &self.tile_copy_program;
        let quad_vertex_positions_buffer = &self.quad_vertex_positions_buffer;
        let quad_vertex_indices_buffer = &self.quad_vertex_indices_buffer;
        let storage_id = self.back_frame.tile_vertex_storage_allocator.allocate(&self.device,
                                                                                tiles.len() as u64,
                                                                                |device, size| {
            TileVertexStorage::new(size,
                                   device,
                                   tile_program,
                                   tile_copy_program,
                                   quad_vertex_positions_buffer,
                                   quad_vertex_indices_buffer)
        });

        let vertex_buffer = &self.back_frame
                                 .tile_vertex_storage_allocator
                                 .get(storage_id)
                                 .vertex_buffer;
        self.device.upload_to_buffer(vertex_buffer, 0, tiles, BufferTarget::Vertex);

        self.ensure_index_buffer(tiles.len());

        storage_id
    }

    fn ensure_index_buffer(&mut self, mut length: usize) {
        length = length.next_power_of_two();
        if self.back_frame.quads_vertex_indices_length >= length {
            return;
        }

        // TODO(pcwalton): Generate these with SIMD.
        let mut indices: Vec<u32> = Vec::with_capacity(length * 6);
        for index in 0..(length as u32) {
            indices.extend_from_slice(&[
                index * 4 + 0, index * 4 + 1, index * 4 + 2,
                index * 4 + 1, index * 4 + 3, index * 4 + 2,
            ]);
        }

        self.device.allocate_buffer(&self.back_frame.quads_vertex_indices_buffer,
                                    BufferData::Memory(&indices),
                                    BufferTarget::Index);

        self.back_frame.quads_vertex_indices_length = length;
    }

    fn add_fills(&mut self, fill_batch: &[FillBatchEntry]) {
        if fill_batch.is_empty() {
            return;
        }

        self.stats.fill_count += fill_batch.len();

        // We have to make sure we don't split batches across draw calls, or else the compute
        // shader path, which expects to see all the fills belonging to one tile in the same
        // batch, will break.

        let mut pages_touched = vec![];
        for fill_batch_entry in fill_batch {
            let page_index = fill_batch_entry.page;
            if !self.back_frame.alpha_tile_pages.contains_key(&page_index) {
                let alpha_tile_page = AlphaTilePage::new(&mut self.device);
                self.back_frame.alpha_tile_pages.insert(page_index, alpha_tile_page);
            }

            let page = self.back_frame.alpha_tile_pages.get_mut(&page_index).unwrap();
            if page.pending_fills.is_empty() {
                pages_touched.push(page_index);
            }
            page.pending_fills.push(fill_batch_entry.fill);
        }

        for page_index in pages_touched {
            if self.back_frame.alpha_tile_pages[&page_index].buffered_fills.len() +
                    self.back_frame.alpha_tile_pages[&page_index].pending_fills.len() >
                    MAX_FILLS_PER_BATCH {
                self.draw_buffered_fills(page_index);
            }

            let page = self.back_frame.alpha_tile_pages.get_mut(&page_index).unwrap();
            for fill in &page.pending_fills {
                page.buffered_fills.push(*fill);
            }
            page.pending_fills.clear();
        }
    }

    fn draw_buffered_fills(&mut self, page: u16) {
        match self.fill_program {
            FillProgram::Raster(_) => self.draw_buffered_fills_via_raster(page),
            FillProgram::Compute(_) => self.draw_buffered_fills_via_compute(page),
        }
    }

    fn draw_buffered_fills_via_raster(&mut self, page: u16) {
        let fill_raster_program = match self.fill_program {
            FillProgram::Raster(ref fill_raster_program) => fill_raster_program,
            _ => unreachable!(),
        };

        let mask_viewport = self.mask_viewport();

        let alpha_tile_page = self.back_frame
                                  .alpha_tile_pages
                                  .get_mut(&page)
                                  .expect("Where's the alpha tile page?");
        let buffered_fills = &mut alpha_tile_page.buffered_fills;
        if buffered_fills.is_empty() {
            return;
        }

        let storage_id = {
            let fill_program = &self.fill_program;
            let quad_vertex_positions_buffer = &self.quad_vertex_positions_buffer;
            let quad_vertex_indices_buffer = &self.quad_vertex_indices_buffer;
            self.back_frame
                .fill_vertex_storage_allocator
                .allocate(&self.device, MAX_FILLS_PER_BATCH as u64, |device, size| {
                FillVertexStorage::new(size,
                                       device,
                                       fill_program,
                                       quad_vertex_positions_buffer,
                                       quad_vertex_indices_buffer)
            })
        };
        let fill_vertex_storage = self.back_frame.fill_vertex_storage_allocator.get(storage_id);

        let fill_vertex_array = match fill_vertex_storage.auxiliary {
            FillVertexStorageAuxiliary::Raster { ref vertex_array } => vertex_array,
            _ => unreachable!(),
        };

        self.device.upload_to_buffer(&fill_vertex_storage.vertex_buffer,
                                     0,
                                     &buffered_fills,
                                     BufferTarget::Vertex);

        let mut clear_color = None;
        if !alpha_tile_page.framebuffer_is_dirty {
            clear_color = Some(ColorF::default());
        };

        let timer_query = self.timer_query_cache.alloc(&self.device);
        self.device.begin_timer_query(&timer_query);

        debug_assert!(buffered_fills.len() <= u32::MAX as usize);
        self.device.draw_elements_instanced(6, buffered_fills.len() as u32, &RenderState {
            target: &RenderTarget::Framebuffer(&alpha_tile_page.framebuffer),
            program: &fill_raster_program.program,
            vertex_array: &fill_vertex_array.vertex_array,
            primitive: Primitive::Triangles,
            textures: &[&self.area_lut_texture],
            uniforms: &[
                (&fill_raster_program.framebuffer_size_uniform,
                 UniformData::Vec2(F32x2::new(MASK_FRAMEBUFFER_WIDTH as f32,
                                              MASK_FRAMEBUFFER_HEIGHT as f32))),
                (&fill_raster_program.tile_size_uniform,
                 UniformData::Vec2(F32x2::new(TILE_WIDTH as f32, TILE_HEIGHT as f32))),
                (&fill_raster_program.area_lut_uniform, UniformData::TextureUnit(0)),
            ],
            images: &[],
            viewport: mask_viewport,
            options: RenderOptions {
                blend: Some(BlendState {
                    src_rgb_factor: BlendFactor::One,
                    src_alpha_factor: BlendFactor::One,
                    dest_rgb_factor: BlendFactor::One,
                    dest_alpha_factor: BlendFactor::One,
                    ..BlendState::default()
                }),
                clear_ops: ClearOps { color: clear_color, ..ClearOps::default() },
                ..RenderOptions::default()
            },
        });

        self.device.end_timer_query(&timer_query);
        self.current_timer.as_mut().unwrap().fill_times.push(TimerFuture::new(timer_query));

        alpha_tile_page.framebuffer_is_dirty = true;
        buffered_fills.clear();
    }

    fn draw_buffered_fills_via_compute(&mut self, page: u16) {
        let fill_compute_program = match self.fill_program {
            FillProgram::Compute(ref fill_compute_program) => fill_compute_program,
            _ => unreachable!(),
        };

        let alpha_tile_page = self.back_frame
                                  .alpha_tile_pages
                                  .get_mut(&page)
                                  .expect("Where's the alpha tile page?");
        let buffered_fills = &mut alpha_tile_page.buffered_fills;
        if buffered_fills.is_empty() {
            return;
        }

        let storage_id = {
            let fill_program = &self.fill_program;
            let quad_vertex_positions_buffer = &self.quad_vertex_positions_buffer;
            let quad_vertex_indices_buffer = &self.quad_vertex_indices_buffer;
            self.back_frame.fill_vertex_storage_allocator.allocate(&self.device,
                                                                   MAX_FILLS_PER_BATCH as u64,
                                                                   |device, size| {
                FillVertexStorage::new(size,
                                       device,
                                       fill_program,
                                       quad_vertex_positions_buffer,
                                       quad_vertex_indices_buffer)
            })
        };
        let fill_vertex_storage = self.back_frame.fill_vertex_storage_allocator.get(storage_id);

        let (tile_map_buffer, next_fills_buffer) = match fill_vertex_storage.auxiliary {
            FillVertexStorageAuxiliary::Compute { ref tile_map_buffer, ref next_fills_buffer } => {
                (tile_map_buffer, next_fills_buffer)
            }
            _ => unreachable!(),
        };

        // Initialize the tile map and fill linked list buffers.
        self.fill_tile_map.iter_mut().for_each(|entry| *entry = -1);
        while self.next_fills.len() < buffered_fills.len() {
            self.next_fills.push(-1);
        }

        // Create a linked list running through all our fills.
        let (mut first_fill_tile, mut last_fill_tile) = (256 * 256, 0);
        for (fill_index, fill) in buffered_fills.iter().enumerate() {
            let fill_tile_index = fill.alpha_tile_index as usize;
            self.next_fills[fill_index as usize] = self.fill_tile_map[fill_tile_index];
            self.fill_tile_map[fill_tile_index] = fill_index as i32;
            first_fill_tile = first_fill_tile.min(fill_tile_index as u32);
            last_fill_tile = last_fill_tile.max(fill_tile_index as u32);
        }
        let fill_tile_count = last_fill_tile - first_fill_tile + 1;

        self.device.upload_to_buffer(&fill_vertex_storage.vertex_buffer,
                                     0,
                                     &buffered_fills,
                                     BufferTarget::Storage);
        self.device.upload_to_buffer(next_fills_buffer,
                                     0,
                                     &self.next_fills,
                                     BufferTarget::Storage);
        self.device.upload_to_buffer(tile_map_buffer,
                                     0,
                                     &self.fill_tile_map,
                                     BufferTarget::Storage);

        let image_binding = ImageBinding {
            texture: self.device.framebuffer_texture(&alpha_tile_page.framebuffer),
            access: ImageAccess::Write,
        };

        let timer_query = self.timer_query_cache.alloc(&self.device);
        self.device.begin_timer_query(&timer_query);

        debug_assert!(buffered_fills.len() <= u32::MAX as usize);
        let dimensions = ComputeDimensions { x: 1, y: 1, z: fill_tile_count as u32 };
        self.device.dispatch_compute(dimensions, &ComputeState {
            program: &fill_compute_program.program,
            textures: &[&self.area_lut_texture],
            images: &[image_binding],
            uniforms: &[
                (&fill_compute_program.area_lut_uniform, UniformData::TextureUnit(0)),
                (&fill_compute_program.dest_uniform, UniformData::ImageUnit(0)),
                (&fill_compute_program.first_tile_index_uniform,
                 UniformData::Int(first_fill_tile as i32)),
            ],
            storage_buffers: &[
                (&fill_compute_program.fills_storage_buffer, &fill_vertex_storage.vertex_buffer),
                (&fill_compute_program.next_fills_storage_buffer, next_fills_buffer),
                (&fill_compute_program.fill_tile_map_storage_buffer, tile_map_buffer),
            ],
        });

        self.device.end_timer_query(&timer_query);
        self.current_timer.as_mut().unwrap().fill_times.push(TimerFuture::new(timer_query));

        alpha_tile_page.framebuffer_is_dirty = true;
        buffered_fills.clear();
    }

    fn draw_clip_batch(&mut self, batch: &ClipBatch) {
        if batch.clips.is_empty() {
            return;
        }

        let ClipBatchKey { dest_page, src_page, kind } = batch.key;

        self.device.allocate_buffer(&self.back_frame.tile_clip_vertex_array.vertex_buffer,
                                    BufferData::Memory(&batch.clips),
                                    BufferTarget::Vertex);

        if !self.back_frame.alpha_tile_pages.contains_key(&dest_page) {
            let alpha_tile_page = AlphaTilePage::new(&mut self.device);
            self.back_frame.alpha_tile_pages.insert(dest_page, alpha_tile_page);
        }

        let mut clear_color = None;
        if !self.back_frame.alpha_tile_pages[&dest_page].framebuffer_is_dirty {
            clear_color = Some(ColorF::default());
        };

        let blend = match kind {
            ClipBatchKind::Draw => None,
            ClipBatchKind::Clip => {
                Some(BlendState {
                    src_rgb_factor: BlendFactor::One,
                    src_alpha_factor: BlendFactor::One,
                    dest_rgb_factor: BlendFactor::One,
                    dest_alpha_factor: BlendFactor::One,
                    op: BlendOp::Min,
                })
            }
        };

        let mask_viewport = self.mask_viewport();

        let timer_query = self.timer_query_cache.alloc(&self.device);
        self.device.begin_timer_query(&timer_query);

        {
            let dest_framebuffer = &self.back_frame.alpha_tile_pages[&dest_page].framebuffer;
            let src_framebuffer = &self.back_frame.alpha_tile_pages[&src_page].framebuffer;
            let src_texture = self.device.framebuffer_texture(&src_framebuffer);

            debug_assert!(batch.clips.len() <= u32::MAX as usize);
            self.device.draw_elements_instanced(6, batch.clips.len() as u32, &RenderState {
                target: &RenderTarget::Framebuffer(dest_framebuffer),
                program: &self.tile_clip_program.program,
                vertex_array: &self.back_frame.tile_clip_vertex_array.vertex_array,
                primitive: Primitive::Triangles,
                textures: &[src_texture],
                images: &[],
                uniforms: &[(&self.tile_clip_program.src_uniform, UniformData::TextureUnit(0))],
                viewport: mask_viewport,
                options: RenderOptions {
                    blend,
                    clear_ops: ClearOps { color: clear_color, ..ClearOps::default() },
                    ..RenderOptions::default()
                },
            });

            self.device.end_timer_query(&timer_query);
            self.current_timer.as_mut().unwrap().fill_times.push(TimerFuture::new(timer_query));
        }

        self.back_frame
            .alpha_tile_pages
            .get_mut(&dest_page)
            .unwrap()
            .framebuffer_is_dirty = true;
    }

    fn tile_transform(&self) -> Transform4F {
        let draw_viewport = self.draw_viewport().size().to_f32();
        let scale = Vector4F::new(2.0 / draw_viewport.x(), -2.0 / draw_viewport.y(), 1.0, 1.0);
        Transform4F::from_scale(scale).translate(Vector4F::new(-1.0, 1.0, 0.0, 1.0))
    }

    fn draw_tiles(&mut self,
                  tile_page: u16,
                  tile_count: u32,
                  storage_id: StorageID,
                  color_texture_0: Option<TileBatchTexture>,
                  blend_mode: BlendMode,
                  filter: Filter) {
        // TODO(pcwalton): Disable blend for solid tiles.

        let needs_readable_framebuffer = blend_mode.needs_readable_framebuffer();
        if needs_readable_framebuffer {
            self.copy_alpha_tiles_to_dest_blend_texture(tile_count, storage_id);
        }

        let clear_color = self.clear_color_for_draw_operation();
        let draw_viewport = self.draw_viewport();

        let timer_query = self.timer_query_cache.alloc(&self.device);
        self.device.begin_timer_query(&timer_query);

        let mut textures = vec![&self.back_frame.texture_metadata_texture];
        let mut uniforms = vec![
            (&self.tile_program.transform_uniform,
             UniformData::Mat4(self.tile_transform().to_columns())),
            (&self.tile_program.tile_size_uniform,
             UniformData::Vec2(F32x2::new(TILE_WIDTH as f32, TILE_HEIGHT as f32))),
            (&self.tile_program.framebuffer_size_uniform,
             UniformData::Vec2(draw_viewport.size().to_f32().0)),
            (&self.tile_program.texture_metadata_uniform, UniformData::TextureUnit(0)),
            (&self.tile_program.texture_metadata_size_uniform,
             UniformData::IVec2(I32x2::new(TEXTURE_METADATA_TEXTURE_WIDTH,
                                           TEXTURE_METADATA_TEXTURE_HEIGHT))),
        ];

        if needs_readable_framebuffer {
            uniforms.push((&self.tile_program.dest_texture_uniform,
                           UniformData::TextureUnit(textures.len() as u32)));
            textures.push(self.device
                              .framebuffer_texture(&self.back_frame.dest_blend_framebuffer));
        }

        if let Some(alpha_tile_page) = self.back_frame.alpha_tile_pages.get(&tile_page) {
            uniforms.push((&self.tile_program.mask_texture_0_uniform,
                           UniformData::TextureUnit(textures.len() as u32)));
            uniforms.push((&self.tile_program.mask_texture_size_0_uniform,
                           UniformData::Vec2(F32x2::new(MASK_FRAMEBUFFER_WIDTH as f32,
                                                        MASK_FRAMEBUFFER_HEIGHT as f32))));
            textures.push(self.device.framebuffer_texture(&alpha_tile_page.framebuffer));
        }

        // TODO(pcwalton): Refactor.
        let mut ctrl = 0;
        match color_texture_0 {
            Some(color_texture) => {
                let color_texture_page = self.texture_page(color_texture.page);
                let color_texture_size = self.device.texture_size(color_texture_page).to_f32();
                self.device.set_texture_sampling_mode(color_texture_page,
                                                    color_texture.sampling_flags);
                uniforms.push((&self.tile_program.color_texture_0_uniform,
                               UniformData::TextureUnit(textures.len() as u32)));
                uniforms.push((&self.tile_program.color_texture_size_0_uniform,
                               UniformData::Vec2(color_texture_size.0)));
                textures.push(color_texture_page);

                ctrl |= color_texture.composite_op.to_combine_mode() <<
                    COMBINER_CTRL_COLOR_COMBINE_SHIFT;
            }
            None => {
                uniforms.push((&self.tile_program.color_texture_size_0_uniform,
                               UniformData::Vec2(F32x2::default())));
            }
        }

        ctrl |= blend_mode.to_composite_ctrl() << COMBINER_CTRL_COMPOSITE_SHIFT;

        match filter {
            Filter::None => self.set_uniforms_for_no_filter(&mut uniforms),
            Filter::RadialGradient { line, radii, uv_origin } => {
                ctrl |= COMBINER_CTRL_FILTER_RADIAL_GRADIENT << COMBINER_CTRL_COLOR_FILTER_SHIFT;
                self.set_uniforms_for_radial_gradient_filter(&mut uniforms, line, radii, uv_origin)
            }
            Filter::PatternFilter(PatternFilter::Text {
                fg_color,
                bg_color,
                defringing_kernel,
                gamma_correction,
            }) => {
                ctrl |= COMBINER_CTRL_FILTER_TEXT << COMBINER_CTRL_COLOR_FILTER_SHIFT;
                self.set_uniforms_for_text_filter(&mut textures,
                                                  &mut uniforms,
                                                  fg_color,
                                                  bg_color,
                                                  defringing_kernel,
                                                  gamma_correction);
            }
            Filter::PatternFilter(PatternFilter::Blur { direction, sigma }) => {
                ctrl |= COMBINER_CTRL_FILTER_BLUR << COMBINER_CTRL_COLOR_FILTER_SHIFT;
                self.set_uniforms_for_blur_filter(&mut uniforms, direction, sigma);
            }
        }

        uniforms.push((&self.tile_program.ctrl_uniform, UniformData::Int(ctrl)));

        let vertex_array = &self.back_frame
                                .tile_vertex_storage_allocator
                                .get(storage_id)
                                .tile_vertex_array
                                .vertex_array;

        self.device.draw_elements_instanced(6, tile_count, &RenderState {
            target: &self.draw_render_target(),
            program: &self.tile_program.program,
            vertex_array,
            primitive: Primitive::Triangles,
            textures: &textures,
            images: &[],
            uniforms: &uniforms,
            viewport: draw_viewport,
            options: RenderOptions {
                blend: blend_mode.to_blend_state(),
                stencil: self.stencil_state(),
                clear_ops: ClearOps { color: clear_color, ..ClearOps::default() },
                ..RenderOptions::default()
            },
        });

        self.device.end_timer_query(&timer_query);
        self.current_timer.as_mut().unwrap().tile_times.push(TimerFuture::new(timer_query));

        self.preserve_draw_framebuffer();
    }

    fn copy_alpha_tiles_to_dest_blend_texture(&mut self, tile_count: u32, storage_id: StorageID) {
        let draw_viewport = self.draw_viewport();

        let mut textures = vec![];
        let mut uniforms = vec![
            (&self.tile_copy_program.transform_uniform,
             UniformData::Mat4(self.tile_transform().to_columns())),
            (&self.tile_copy_program.tile_size_uniform,
             UniformData::Vec2(F32x2::new(TILE_WIDTH as f32, TILE_HEIGHT as f32))),
        ];

        let draw_framebuffer = match self.draw_render_target() {
            RenderTarget::Framebuffer(framebuffer) => framebuffer,
            RenderTarget::Default => panic!("Can't copy alpha tiles from default framebuffer!"),
        };
        let draw_texture = self.device.framebuffer_texture(&draw_framebuffer);

        uniforms.push((&self.tile_copy_program.src_uniform,
                       UniformData::TextureUnit(textures.len() as u32)));
        textures.push(draw_texture);
        uniforms.push((&self.tile_copy_program.framebuffer_size_uniform,
                       UniformData::Vec2(draw_viewport.size().to_f32().0)));

        let vertex_array = &self.back_frame
                                .tile_vertex_storage_allocator
                                .get(storage_id)
                                .tile_copy_vertex_array
                                .vertex_array;

        self.device.draw_elements(tile_count * 6, &RenderState {
            target: &RenderTarget::Framebuffer(&self.back_frame.dest_blend_framebuffer),
            program: &self.tile_copy_program.program,
            vertex_array,
            primitive: Primitive::Triangles,
            textures: &textures,
            images: &[],
            uniforms: &uniforms,
            viewport: draw_viewport,
            options: RenderOptions {
                clear_ops: ClearOps {
                    color: Some(ColorF::new(1.0, 0.0, 0.0, 1.0)),
                    ..ClearOps::default()
                },
                ..RenderOptions::default()
            },
        });
    }

    fn draw_stencil(&mut self, quad_positions: &[Vector4F]) {
        self.device.allocate_buffer(&self.back_frame.stencil_vertex_array.vertex_buffer,
                                    BufferData::Memory(quad_positions),
                                    BufferTarget::Vertex);

        // Create indices for a triangle fan. (This is OK because the clipped quad should always be
        // convex.)
        let mut indices: Vec<u32> = vec![];
        for index in 1..(quad_positions.len() as u32 - 1) {
            indices.extend_from_slice(&[0, index as u32, index + 1]);
        }
        self.device.allocate_buffer(&self.back_frame.stencil_vertex_array.index_buffer,
                                    BufferData::Memory(&indices),
                                    BufferTarget::Index);

        self.device.draw_elements(indices.len() as u32, &RenderState {
            target: &self.draw_render_target(),
            program: &self.stencil_program.program,
            vertex_array: &self.back_frame.stencil_vertex_array.vertex_array,
            primitive: Primitive::Triangles,
            textures: &[],
            images: &[],
            uniforms: &[],
            viewport: self.draw_viewport(),
            options: RenderOptions {
                // FIXME(pcwalton): Should we really write to the depth buffer?
                depth: Some(DepthState { func: DepthFunc::Less, write: true }),
                stencil: Some(StencilState {
                    func: StencilFunc::Always,
                    reference: 1,
                    mask: 1,
                    write: true,
                }),
                color_mask: false,
                clear_ops: ClearOps { stencil: Some(0), ..ClearOps::default() },
                ..RenderOptions::default()
            },
        });
    }

    pub fn reproject_texture(
        &mut self,
        texture: &D::Texture,
        old_transform: &Transform4F,
        new_transform: &Transform4F,
    ) {
        let clear_color = self.clear_color_for_draw_operation();

        self.device.draw_elements(6, &RenderState {
            target: &self.draw_render_target(),
            program: &self.reprojection_program.program,
            vertex_array: &self.back_frame.reprojection_vertex_array.vertex_array,
            primitive: Primitive::Triangles,
            textures: &[texture],
            images: &[],
            uniforms: &[
                (&self.reprojection_program.old_transform_uniform,
                 UniformData::from_transform_3d(old_transform)),
                (&self.reprojection_program.new_transform_uniform,
                 UniformData::from_transform_3d(new_transform)),
                (&self.reprojection_program.texture_uniform, UniformData::TextureUnit(0)),
            ],
            viewport: self.draw_viewport(),
            options: RenderOptions {
                blend: BlendMode::SrcOver.to_blend_state(),
                depth: Some(DepthState { func: DepthFunc::Less, write: false, }),
                clear_ops: ClearOps { color: clear_color, ..ClearOps::default() },
                ..RenderOptions::default()
            },
        });

        self.preserve_draw_framebuffer();
    }

    pub fn draw_render_target(&self) -> RenderTarget<D> {
        match self.render_target_stack.last() {
            Some(&render_target_id) => {
                let texture_page_id = self.render_target_location(render_target_id).page;
                let framebuffer = self.texture_page_framebuffer(texture_page_id);
                RenderTarget::Framebuffer(framebuffer)
            }
            None => {
                if self.flags.contains(RendererFlags::INTERMEDIATE_DEST_FRAMEBUFFER_NEEDED) {
                    RenderTarget::Framebuffer(&self.back_frame.intermediate_dest_framebuffer)
                } else {
                    match self.dest_framebuffer {
                        DestFramebuffer::Default { .. } => RenderTarget::Default,
                        DestFramebuffer::Other(ref framebuffer) => {
                            RenderTarget::Framebuffer(framebuffer)
                        }
                    }
                }
            }
        }
    }

    fn push_render_target(&mut self, render_target_id: RenderTargetId) {
        self.render_target_stack.push(render_target_id);
    }

    fn pop_render_target(&mut self) {
        self.render_target_stack.pop().expect("Render target stack underflow!");
    }

    fn set_uniforms_for_no_filter<'a>(&'a self,
                                      uniforms: &mut Vec<(&'a D::Uniform, UniformData)>) {
        uniforms.extend_from_slice(&[
            (&self.tile_program.filter_params_0_uniform, UniformData::Vec4(F32x4::default())),
            (&self.tile_program.filter_params_1_uniform, UniformData::Vec4(F32x4::default())),
            (&self.tile_program.filter_params_2_uniform, UniformData::Vec4(F32x4::default())),
        ]);
    }

    fn set_uniforms_for_radial_gradient_filter<'a>(
            &'a self,
            uniforms: &mut Vec<(&'a D::Uniform, UniformData)>,
            line: LineSegment2F,
            radii: F32x2,
            uv_origin: Vector2F) {
        uniforms.extend_from_slice(&[
            (&self.tile_program.filter_params_0_uniform,
             UniformData::Vec4(line.from().0.concat_xy_xy(line.vector().0))),
            (&self.tile_program.filter_params_1_uniform,
             UniformData::Vec4(radii.concat_xy_xy(uv_origin.0))),
            (&self.tile_program.filter_params_2_uniform, UniformData::Vec4(F32x4::default())),
        ]);
    }

    fn set_uniforms_for_text_filter<'a>(&'a self,
                                        textures: &mut Vec<&'a D::Texture>,
                                        uniforms: &mut Vec<(&'a D::Uniform, UniformData)>,
                                        fg_color: ColorF,
                                        bg_color: ColorF,
                                        defringing_kernel: Option<DefringingKernel>,
                                        gamma_correction: bool) {
        let gamma_lut_texture_unit = textures.len() as u32;
        textures.push(&self.gamma_lut_texture);

        match defringing_kernel {
            Some(ref kernel) => {
                uniforms.push((&self.tile_program.filter_params_0_uniform,
                               UniformData::Vec4(F32x4::from_slice(&kernel.0))));
            }
            None => {
                uniforms.push((&self.tile_program.filter_params_0_uniform,
                               UniformData::Vec4(F32x4::default())));
            }
        }

        let mut params_2 = fg_color.0;
        params_2.set_w(gamma_correction as i32 as f32);

        uniforms.extend_from_slice(&[
            (&self.tile_program.gamma_lut_uniform,
             UniformData::TextureUnit(gamma_lut_texture_unit)),
            (&self.tile_program.filter_params_1_uniform, UniformData::Vec4(bg_color.0)),
            (&self.tile_program.filter_params_2_uniform, UniformData::Vec4(params_2)),
        ]);

    }

    fn set_uniforms_for_blur_filter<'a>(&'a self,
                                        uniforms: &mut Vec<(&'a D::Uniform, UniformData)>,
                                        direction: BlurDirection,
                                        sigma: f32) {
        let sigma_inv = 1.0 / sigma;
        let gauss_coeff_x = SQRT_2_PI_INV * sigma_inv;
        let gauss_coeff_y = f32::exp(-0.5 * sigma_inv * sigma_inv);
        let gauss_coeff_z = gauss_coeff_y * gauss_coeff_y;

        let src_offset = match direction {
            BlurDirection::X => vec2f(1.0, 0.0),
            BlurDirection::Y => vec2f(0.0, 1.0),
        };

        let support = f32::ceil(1.5 * sigma) * 2.0;

        uniforms.extend_from_slice(&[
            (&self.tile_program.filter_params_0_uniform,
             UniformData::Vec4(src_offset.0.concat_xy_xy(F32x2::new(support, 0.0)))),
            (&self.tile_program.filter_params_1_uniform,
             UniformData::Vec4(F32x4::new(gauss_coeff_x, gauss_coeff_y, gauss_coeff_z, 0.0))),
            (&self.tile_program.filter_params_2_uniform, UniformData::Vec4(F32x4::default())),
        ]);
    }

    fn clear_dest_framebuffer_if_necessary(&mut self) {
        let background_color = match self.options.background_color {
            None => return,
            Some(background_color) => background_color,
        };

        if self.back_frame
               .framebuffer_flags
               .contains(FramebufferFlags::DEST_FRAMEBUFFER_IS_DIRTY) {
            return;
        }

        let main_viewport = self.main_viewport();
        let uniforms = [
            (&self.clear_program.rect_uniform, UniformData::Vec4(main_viewport.to_f32().0)),
            (&self.clear_program.framebuffer_size_uniform,
             UniformData::Vec2(main_viewport.size().to_f32().0)),
            (&self.clear_program.color_uniform, UniformData::Vec4(background_color.0)),
        ];

        self.device.draw_elements(6, &RenderState {
            target: &RenderTarget::Default,
            program: &self.clear_program.program,
            vertex_array: &self.back_frame.clear_vertex_array.vertex_array,
            primitive: Primitive::Triangles,
            textures: &[],
            images: &[],
            uniforms: &uniforms[..],
            viewport: main_viewport,
            options: RenderOptions::default(),
        });
    }

    fn blit_intermediate_dest_framebuffer_if_necessary(&mut self) {
        if !self.flags.contains(RendererFlags::INTERMEDIATE_DEST_FRAMEBUFFER_NEEDED) {
            return;
        }

        let main_viewport = self.main_viewport();

        let uniforms = [(&self.blit_program.src_uniform, UniformData::TextureUnit(0))];
        let textures = [
            (self.device.framebuffer_texture(&self.back_frame.intermediate_dest_framebuffer))
        ];

        self.device.draw_elements(6, &RenderState {
            target: &RenderTarget::Default,
            program: &self.blit_program.program,
            vertex_array: &self.back_frame.blit_vertex_array.vertex_array,
            primitive: Primitive::Triangles,
            textures: &textures[..],
            images: &[],
            uniforms: &uniforms[..],
            viewport: main_viewport,
            options: RenderOptions {
                clear_ops: ClearOps {
                    color: Some(ColorF::new(0.0, 0.0, 0.0, 1.0)),
                    ..ClearOps::default()
                },
                ..RenderOptions::default()
            },
        });
    }

    fn stencil_state(&self) -> Option<StencilState> {
        if !self.flags.contains(RendererFlags::USE_DEPTH) {
            return None;
        }

        Some(StencilState {
            func: StencilFunc::Equal,
            reference: 1,
            mask: 1,
            write: false,
        })
    }

    fn clear_color_for_draw_operation(&self) -> Option<ColorF> {
        let must_preserve_contents = match self.render_target_stack.last() {
            Some(&render_target_id) => {
                let texture_page = self.render_target_location(render_target_id).page;
                self.texture_pages[texture_page.0 as usize]
                    .as_ref()
                    .expect("Draw target texture page not allocated!")
                    .must_preserve_contents
            }
            None => {
                self.back_frame
                    .framebuffer_flags
                    .contains(FramebufferFlags::DEST_FRAMEBUFFER_IS_DIRTY)
            }
        };

        if must_preserve_contents {
            None
        } else if self.render_target_stack.is_empty() {
            self.options.background_color
        } else {
            Some(ColorF::default())
        }
    }

    fn preserve_draw_framebuffer(&mut self) {
        match self.render_target_stack.last() {
            Some(&render_target_id) => {
                let texture_page = self.render_target_location(render_target_id).page;
                self.texture_pages[texture_page.0 as usize]
                    .as_mut()
                    .expect("Draw target texture page not allocated!")
                    .must_preserve_contents = true;
            }
            None => {
                self.back_frame
                    .framebuffer_flags
                    .insert(FramebufferFlags::DEST_FRAMEBUFFER_IS_DIRTY);
            }
        }
    }

    pub fn draw_viewport(&self) -> RectI {
        match self.render_target_stack.last() {
            Some(&render_target_id) => self.render_target_location(render_target_id).rect,
            None => self.main_viewport(),
        }
    }

    fn main_viewport(&self) -> RectI {
        match self.dest_framebuffer {
            DestFramebuffer::Default { viewport, .. } => viewport,
            DestFramebuffer::Other(ref framebuffer) => {
                let size = self
                    .device
                    .texture_size(self.device.framebuffer_texture(framebuffer));
                RectI::new(Vector2I::default(), size)
            }
        }
    }

    fn mask_viewport(&self) -> RectI {
        RectI::new(Vector2I::zero(), vec2i(MASK_FRAMEBUFFER_WIDTH, MASK_FRAMEBUFFER_HEIGHT))
    }

    fn render_target_location(&self, render_target_id: RenderTargetId) -> TextureLocation {
        self.render_targets[render_target_id.render_target as usize].location
    }

    fn texture_page_framebuffer(&self, id: TexturePageId) -> &D::Framebuffer {
        &self.texture_pages[id.0 as usize]
             .as_ref()
             .expect("Texture page not allocated!")
             .framebuffer
    }

    fn texture_page(&self, id: TexturePageId) -> &D::Texture {
        self.device.framebuffer_texture(&self.texture_page_framebuffer(id))
    }
}

impl<D> Frame<D> where D: Device {
    // FIXME(pcwalton): This signature shouldn't be so big. Make a struct.
    fn new(device: &D,
           blit_program: &BlitProgram<D>,
           clear_program: &ClearProgram<D>,
           tile_clip_program: &ClipTileProgram<D>,
           reprojection_program: &ReprojectionProgram<D>,
           stencil_program: &StencilProgram<D>,
           quad_vertex_positions_buffer: &D::Buffer,
           quad_vertex_indices_buffer: &D::Buffer,
           window_size: Vector2I)
           -> Frame<D> {
        let quads_vertex_indices_buffer = device.create_buffer(BufferUploadMode::Dynamic);

        let blit_vertex_array = BlitVertexArray::new(device,
                                                     &blit_program,
                                                     &quad_vertex_positions_buffer,
                                                     &quad_vertex_indices_buffer);
        let clear_vertex_array = ClearVertexArray::new(device,
                                                       &clear_program,
                                                       &quad_vertex_positions_buffer,
                                                       &quad_vertex_indices_buffer);
        let tile_clip_vertex_array = ClipTileVertexArray::new(device,
                                                              &tile_clip_program,
                                                              &quad_vertex_positions_buffer,
                                                              &quad_vertex_indices_buffer);
        let reprojection_vertex_array = ReprojectionVertexArray::new(device,
                                                                     &reprojection_program,
                                                                     &quad_vertex_positions_buffer,
                                                                     &quad_vertex_indices_buffer);
        let stencil_vertex_array = StencilVertexArray::new(device, &stencil_program);

        let fill_vertex_storage_allocator = StorageAllocator::new(MIN_FILL_STORAGE_CLASS);
        let tile_vertex_storage_allocator = StorageAllocator::new(MIN_TILE_STORAGE_CLASS);

        let texture_metadata_texture_size = vec2i(TEXTURE_METADATA_TEXTURE_WIDTH,
                                                  TEXTURE_METADATA_TEXTURE_HEIGHT);
        let texture_metadata_texture = device.create_texture(TextureFormat::RGBA16F,
                                                             texture_metadata_texture_size);

        let intermediate_dest_texture = device.create_texture(TextureFormat::RGBA8, window_size);
        let intermediate_dest_framebuffer = device.create_framebuffer(intermediate_dest_texture);

        let dest_blend_texture = device.create_texture(TextureFormat::RGBA8, window_size);
        let dest_blend_framebuffer = device.create_framebuffer(dest_blend_texture);

        Frame {
            blit_vertex_array,
            clear_vertex_array,
            tile_vertex_storage_allocator,
            fill_vertex_storage_allocator,
            tile_clip_vertex_array,
            reprojection_vertex_array,
            stencil_vertex_array,
            quads_vertex_indices_buffer,
            quads_vertex_indices_length: 0,
            alpha_tile_pages: FxHashMap::default(),
            texture_metadata_texture,
            intermediate_dest_framebuffer,
            dest_blend_framebuffer,
            framebuffer_flags: FramebufferFlags::empty(),
        }
    }
}

// Buffer management

struct StorageAllocator<D, S> where D: Device {
    buckets: Vec<StorageAllocatorBucket<S>>,
    min_size_class: usize,
    phantom: PhantomData<D>,
}

struct StorageAllocatorBucket<S> {
    free: Vec<S>,
    in_use: Vec<S>,
}

#[derive(Clone, Copy, Debug, PartialEq)]
struct StorageID {
    bucket: usize,
    index: usize,
}

impl<D, S> StorageAllocator<D, S> where D: Device {
    fn new(min_size_class: usize) -> StorageAllocator<D, S> {
        StorageAllocator { buckets: vec![], min_size_class, phantom: PhantomData }
    }

    fn allocate<F>(&mut self, device: &D, size: u64, allocator: F) -> StorageID
                   where D: Device, F: FnOnce(&D, u64) -> S {
        let size_class = (64 - (size.leading_zeros() as usize)).max(self.min_size_class);
        let bucket_index = size_class - self.min_size_class;
        while self.buckets.len() < bucket_index + 1 {
            self.buckets.push(StorageAllocatorBucket { free: vec![], in_use: vec![] });
        }

        let bucket = &mut self.buckets[bucket_index];
        match bucket.free.pop() {
            Some(storage) => bucket.in_use.push(storage),
            None => bucket.in_use.push(allocator(device, 1 << size_class as u64)),
        }
        StorageID { bucket: bucket_index, index: bucket.in_use.len() - 1 }
    }

    fn get(&self, storage_id: StorageID) -> &S {
        &self.buckets[storage_id.bucket].in_use[storage_id.index]
    }

    fn end_frame(&mut self) {
        for bucket in &mut self.buckets {
            bucket.free.extend(mem::replace(&mut bucket.in_use, vec![]).into_iter())
        }
    }
}

struct FillVertexStorage<D> where D: Device {
    vertex_buffer: D::Buffer,
    auxiliary: FillVertexStorageAuxiliary<D>,
}

enum FillVertexStorageAuxiliary<D> where D: Device {
    Raster { vertex_array: FillVertexArray<D> },
    Compute {
        next_fills_buffer: D::Buffer,
        tile_map_buffer: D::Buffer,
    },
}

struct TileVertexStorage<D> where D: Device {
    tile_vertex_array: TileVertexArray<D>,
    tile_copy_vertex_array: CopyTileVertexArray<D>,
    vertex_buffer: D::Buffer,
}

impl<D> FillVertexStorage<D> where D: Device {
    fn new(size: u64,
           device: &D,
           fill_program: &FillProgram<D>,
           quad_vertex_positions_buffer: &D::Buffer,
           quad_vertex_indices_buffer: &D::Buffer)
           -> FillVertexStorage<D> {
        let vertex_buffer = device.create_buffer(BufferUploadMode::Dynamic);
        let vertex_buffer_data: BufferData<Fill> = BufferData::Uninitialized(size as usize);
        device.allocate_buffer(&vertex_buffer, vertex_buffer_data, BufferTarget::Vertex);

        let auxiliary = match *fill_program {
            FillProgram::Raster(ref fill_raster_program) => {
                FillVertexStorageAuxiliary::Raster {
                    vertex_array: FillVertexArray::new(device,
                                                       fill_raster_program,
                                                       &vertex_buffer,
                                                       quad_vertex_positions_buffer,
                                                       quad_vertex_indices_buffer),
                }
            }
            FillProgram::Compute(_) => {
                let next_fills_buffer = device.create_buffer(BufferUploadMode::Dynamic);
                let tile_map_buffer = device.create_buffer(BufferUploadMode::Dynamic);
                let next_fills_buffer_data: BufferData<i32> =
                    BufferData::Uninitialized(size as usize);
                let tile_map_buffer_data: BufferData<i32> =
                    BufferData::Uninitialized(256 * 256);
                device.allocate_buffer(&next_fills_buffer,
                                       next_fills_buffer_data,
                                       BufferTarget::Storage);
                device.allocate_buffer(&tile_map_buffer,
                                       tile_map_buffer_data,
                                       BufferTarget::Storage);
                FillVertexStorageAuxiliary::Compute { next_fills_buffer, tile_map_buffer }
            }
        };

        FillVertexStorage { vertex_buffer, auxiliary }
    }
}

impl<D> TileVertexStorage<D> where D: Device {
    fn new(size: u64,
           device: &D,
           tile_program: &TileProgram<D>,
           tile_copy_program: &CopyTileProgram<D>,
           quad_vertex_positions_buffer: &D::Buffer,
           quad_vertex_indices_buffer: &D::Buffer)
           -> TileVertexStorage<D> {
        let vertex_buffer = device.create_buffer(BufferUploadMode::Dynamic);
        device.allocate_buffer::<Tile>(&vertex_buffer,
                                       BufferData::Uninitialized(size as usize),
                                       BufferTarget::Vertex);
        let tile_vertex_array = TileVertexArray::new(device,
                                                     &tile_program,
                                                     &vertex_buffer,
                                                     &quad_vertex_positions_buffer,
                                                     &quad_vertex_indices_buffer);
        let tile_copy_vertex_array = CopyTileVertexArray::new(device,
                                                              &tile_copy_program,
                                                              &vertex_buffer,
                                                              &quad_vertex_indices_buffer);
        TileVertexStorage { vertex_buffer, tile_vertex_array, tile_copy_vertex_array }
    }
}

// Render stats

#[derive(Clone, Copy, Debug, Default)]
pub struct RenderStats {
    pub path_count: usize,
    pub fill_count: usize,
    pub alpha_tile_count: usize,
    pub solid_tile_count: usize,
    pub cpu_build_time: Duration,
}

impl Add<RenderStats> for RenderStats {
    type Output = RenderStats;
    fn add(self, other: RenderStats) -> RenderStats {
        RenderStats {
            path_count: self.path_count + other.path_count,
            solid_tile_count: self.solid_tile_count + other.solid_tile_count,
            alpha_tile_count: self.alpha_tile_count + other.alpha_tile_count,
            fill_count: self.fill_count + other.fill_count,
            cpu_build_time: self.cpu_build_time + other.cpu_build_time,
        }
    }
}

impl Div<usize> for RenderStats {
    type Output = RenderStats;
    fn div(self, divisor: usize) -> RenderStats {
        RenderStats {
            path_count: self.path_count / divisor,
            solid_tile_count: self.solid_tile_count / divisor,
            alpha_tile_count: self.alpha_tile_count / divisor,
            fill_count: self.fill_count / divisor,
            cpu_build_time: self.cpu_build_time / divisor as u32,
        }
    }
}

struct TimerQueryCache<D> where D: Device {
    free_queries: Vec<D::TimerQuery>,
}

struct PendingTimer<D> where D: Device {
    fill_times: Vec<TimerFuture<D>>,
    tile_times: Vec<TimerFuture<D>>,
}

enum TimerFuture<D> where D: Device {
    Pending(D::TimerQuery),
    Resolved(Duration),
}

impl<D> TimerQueryCache<D> where D: Device {
    fn new(_: &D) -> TimerQueryCache<D> {
        TimerQueryCache { free_queries: vec![] }
    }

    fn alloc(&mut self, device: &D) -> D::TimerQuery {
        self.free_queries.pop().unwrap_or_else(|| device.create_timer_query())
    }

    fn free(&mut self, old_query: D::TimerQuery) {
        self.free_queries.push(old_query);
    }
}

impl<D> PendingTimer<D> where D: Device {
    fn new() -> PendingTimer<D> {
        PendingTimer { fill_times: vec![], tile_times: vec![] }
    }

    fn poll(&mut self, device: &D) -> Vec<D::TimerQuery> {
        let mut old_queries = vec![];
        for future in self.fill_times.iter_mut().chain(self.tile_times.iter_mut()) {
            if let Some(old_query) = future.poll(device) {
                old_queries.push(old_query)
            }
        }
        old_queries
    }

    fn total_time(&self) -> Option<Duration> {
        let mut total = Duration::default();
        for future in self.fill_times.iter().chain(self.tile_times.iter()) {
            match *future {
                TimerFuture::Pending(_) => return None,
                TimerFuture::Resolved(time) => total += time,
            }
        }
        Some(total)
    }
}

impl<D> TimerFuture<D> where D: Device {
    fn new(query: D::TimerQuery) -> TimerFuture<D> {
        TimerFuture::Pending(query)
    }

    fn poll(&mut self, device: &D) -> Option<D::TimerQuery> {
        let duration = match *self {
            TimerFuture::Pending(ref query) => device.try_recv_timer_query(query),
            TimerFuture::Resolved(_) => None,
        };
        match duration {
            None => None,
            Some(duration) => {
                match mem::replace(self, TimerFuture::Resolved(duration)) {
                    TimerFuture::Resolved(_) => unreachable!(),
                    TimerFuture::Pending(old_query) => Some(old_query),
                }
            }
        }
    }
}

#[derive(Clone, Copy, Debug)]
pub struct RenderTime {
    pub gpu_time: Duration,
}

impl Default for RenderTime {
    #[inline]
    fn default() -> RenderTime {
        RenderTime { gpu_time: Duration::new(0, 0) }
    }
}

impl Add<RenderTime> for RenderTime {
    type Output = RenderTime;

    #[inline]
    fn add(self, other: RenderTime) -> RenderTime {
        RenderTime { gpu_time: self.gpu_time + other.gpu_time }
    }
}

impl Div<usize> for RenderTime {
    type Output = RenderTime;

    #[inline]
    fn div(self, divisor: usize) -> RenderTime {
        RenderTime { gpu_time: self.gpu_time / divisor as u32 }
    }
}

bitflags! {
    struct FramebufferFlags: u8 {
        const MASK_FRAMEBUFFER_IS_DIRTY = 0x01;
        const DEST_FRAMEBUFFER_IS_DIRTY = 0x02;
    }
}

struct TextureCache<D> where D: Device {
    textures: Vec<D::Texture>,
}

impl<D> TextureCache<D> where D: Device {
    fn new() -> TextureCache<D> {
        TextureCache { textures: vec![] }
    }

    fn create_texture(&mut self, device: &mut D, format: TextureFormat, size: Vector2I)
                      -> D::Texture {
        for index in 0..self.textures.len() {
            if device.texture_size(&self.textures[index]) == size &&
                    device.texture_format(&self.textures[index]) == format {
                return self.textures.remove(index);
            }
        }

        device.create_texture(format, size)
    }

    fn release_texture(&mut self, texture: D::Texture) {
        if self.textures.len() == TEXTURE_CACHE_SIZE {
            self.textures.pop();
        }
        self.textures.insert(0, texture);
    }
}

struct TexturePage<D> where D: Device {
    framebuffer: D::Framebuffer,
    must_preserve_contents: bool,
}

struct RenderTargetInfo {
    location: TextureLocation,
}

trait ToBlendState {
    fn to_blend_state(self) -> Option<BlendState>;
}

impl ToBlendState for BlendMode {
    fn to_blend_state(self) -> Option<BlendState> {
        match self {
            BlendMode::Clear => {
                Some(BlendState {
                    src_rgb_factor: BlendFactor::Zero,
                    dest_rgb_factor: BlendFactor::Zero,
                    src_alpha_factor: BlendFactor::Zero,
                    dest_alpha_factor: BlendFactor::Zero,
                    ..BlendState::default()
                })
            }
            BlendMode::SrcOver => {
                Some(BlendState {
                    src_rgb_factor: BlendFactor::One,
                    dest_rgb_factor: BlendFactor::OneMinusSrcAlpha,
                    src_alpha_factor: BlendFactor::One,
                    dest_alpha_factor: BlendFactor::OneMinusSrcAlpha,
                    ..BlendState::default()
                })
            }
            BlendMode::DestOver => {
                Some(BlendState {
                    src_rgb_factor: BlendFactor::OneMinusDestAlpha,
                    dest_rgb_factor: BlendFactor::One,
                    src_alpha_factor: BlendFactor::OneMinusDestAlpha,
                    dest_alpha_factor: BlendFactor::One,
                    ..BlendState::default()
                })
            }
            BlendMode::SrcIn => {
                Some(BlendState {
                    src_rgb_factor: BlendFactor::DestAlpha,
                    dest_rgb_factor: BlendFactor::Zero,
                    src_alpha_factor: BlendFactor::DestAlpha,
                    dest_alpha_factor: BlendFactor::Zero,
                    ..BlendState::default()
                })
            }
            BlendMode::DestIn => {
                Some(BlendState {
                    src_rgb_factor: BlendFactor::Zero,
                    dest_rgb_factor: BlendFactor::SrcAlpha,
                    src_alpha_factor: BlendFactor::Zero,
                    dest_alpha_factor: BlendFactor::SrcAlpha,
                    ..BlendState::default()
                })
            }
            BlendMode::SrcOut => {
                Some(BlendState {
                    src_rgb_factor: BlendFactor::OneMinusDestAlpha,
                    dest_rgb_factor: BlendFactor::Zero,
                    src_alpha_factor: BlendFactor::OneMinusDestAlpha,
                    dest_alpha_factor: BlendFactor::Zero,
                    ..BlendState::default()
                })
            }
            BlendMode::DestOut => {
                Some(BlendState {
                    src_rgb_factor: BlendFactor::Zero,
                    dest_rgb_factor: BlendFactor::OneMinusSrcAlpha,
                    src_alpha_factor: BlendFactor::Zero,
                    dest_alpha_factor: BlendFactor::OneMinusSrcAlpha,
                    ..BlendState::default()
                })
            }
            BlendMode::SrcAtop => {
                Some(BlendState {
                    src_rgb_factor: BlendFactor::DestAlpha,
                    dest_rgb_factor: BlendFactor::OneMinusSrcAlpha,
                    src_alpha_factor: BlendFactor::DestAlpha,
                    dest_alpha_factor: BlendFactor::OneMinusSrcAlpha,
                    ..BlendState::default()
                })
            }
            BlendMode::DestAtop => {
                Some(BlendState {
                    src_rgb_factor: BlendFactor::OneMinusDestAlpha,
                    dest_rgb_factor: BlendFactor::SrcAlpha,
                    src_alpha_factor: BlendFactor::OneMinusDestAlpha,
                    dest_alpha_factor: BlendFactor::SrcAlpha,
                    ..BlendState::default()
                })
            }
            BlendMode::Xor => {
                Some(BlendState {
                    src_rgb_factor: BlendFactor::OneMinusDestAlpha,
                    dest_rgb_factor: BlendFactor::OneMinusSrcAlpha,
                    src_alpha_factor: BlendFactor::OneMinusDestAlpha,
                    dest_alpha_factor: BlendFactor::OneMinusSrcAlpha,
                    ..BlendState::default()
                })
            }
            BlendMode::Lighter => {
                Some(BlendState {
                    src_rgb_factor: BlendFactor::One,
                    dest_rgb_factor: BlendFactor::One,
                    src_alpha_factor: BlendFactor::One,
                    dest_alpha_factor: BlendFactor::One,
                    ..BlendState::default()
                })
            }
            BlendMode::Copy |
            BlendMode::Darken |
            BlendMode::Lighten |
            BlendMode::Multiply |
            BlendMode::Screen |
            BlendMode::HardLight |
            BlendMode::Overlay |
            BlendMode::ColorDodge |
            BlendMode::ColorBurn |
            BlendMode::SoftLight |
            BlendMode::Difference |
            BlendMode::Exclusion |
            BlendMode::Hue |
            BlendMode::Saturation |
            BlendMode::Color |
            BlendMode::Luminosity => {
                // Blending is done manually in the shader.
                None
            }
        }
    }
}

pub trait BlendModeExt {
    fn needs_readable_framebuffer(self) -> bool;
}

impl BlendModeExt for BlendMode {
    fn needs_readable_framebuffer(self) -> bool {
        match self {
            BlendMode::Clear |
            BlendMode::SrcOver |
            BlendMode::DestOver |
            BlendMode::SrcIn |
            BlendMode::DestIn |
            BlendMode::SrcOut |
            BlendMode::DestOut |
            BlendMode::SrcAtop |
            BlendMode::DestAtop |
            BlendMode::Xor |
            BlendMode::Lighter |
            BlendMode::Copy => false,
            BlendMode::Lighten |
            BlendMode::Darken |
            BlendMode::Multiply |
            BlendMode::Screen |
            BlendMode::HardLight |
            BlendMode::Overlay |
            BlendMode::ColorDodge |
            BlendMode::ColorBurn |
            BlendMode::SoftLight |
            BlendMode::Difference |
            BlendMode::Exclusion |
            BlendMode::Hue |
            BlendMode::Saturation |
            BlendMode::Color |
            BlendMode::Luminosity => true,
        }
    }
}

struct AlphaTilePage<D> where D: Device {
    buffered_fills: Vec<Fill>,
    pending_fills: Vec<Fill>,
    framebuffer: D::Framebuffer,
    framebuffer_is_dirty: bool,
}

impl<D> AlphaTilePage<D> where D: Device {
    fn new(device: &mut D) -> AlphaTilePage<D> {
        let framebuffer_size = vec2i(MASK_FRAMEBUFFER_WIDTH, MASK_FRAMEBUFFER_HEIGHT);
        let framebuffer_texture = device.create_texture(TextureFormat::RGBA16F, framebuffer_size);
        let framebuffer = device.create_framebuffer(framebuffer_texture);
        AlphaTilePage {
            buffered_fills: vec![],
            pending_fills: vec![],
            framebuffer,
            framebuffer_is_dirty: false,
        }
    }
}

bitflags! {
    struct RendererFlags: u8 {
        // Whether we need a depth buffer.
        const USE_DEPTH = 0x01;
        // Whether an intermediate destination framebuffer is needed.
        //
        // This will be true if any exotic blend modes are used at the top level (not inside a
        // render target), *and* the output framebuffer is the default framebuffer.
        const INTERMEDIATE_DEST_FRAMEBUFFER_NEEDED = 0x02;
    }
}

trait ToCompositeCtrl {
    fn to_composite_ctrl(&self) -> i32;
}

impl ToCompositeCtrl for BlendMode {
    fn to_composite_ctrl(&self) -> i32 {
        match *self {
            BlendMode::SrcOver |
            BlendMode::SrcAtop |
            BlendMode::DestOver |
            BlendMode::DestOut |
            BlendMode::Xor |
            BlendMode::Lighter |
            BlendMode::Clear |
            BlendMode::Copy |
            BlendMode::SrcIn |
            BlendMode::SrcOut |
            BlendMode::DestIn |
            BlendMode::DestAtop => COMBINER_CTRL_COMPOSITE_NORMAL,
            BlendMode::Multiply => COMBINER_CTRL_COMPOSITE_MULTIPLY,
            BlendMode::Darken => COMBINER_CTRL_COMPOSITE_DARKEN,
            BlendMode::Lighten => COMBINER_CTRL_COMPOSITE_LIGHTEN,
            BlendMode::Screen => COMBINER_CTRL_COMPOSITE_SCREEN,
            BlendMode::Overlay => COMBINER_CTRL_COMPOSITE_OVERLAY,
            BlendMode::ColorDodge => COMBINER_CTRL_COMPOSITE_COLOR_DODGE,
            BlendMode::ColorBurn => COMBINER_CTRL_COMPOSITE_COLOR_BURN,
            BlendMode::HardLight => COMBINER_CTRL_COMPOSITE_HARD_LIGHT,
            BlendMode::SoftLight => COMBINER_CTRL_COMPOSITE_SOFT_LIGHT,
            BlendMode::Difference => COMBINER_CTRL_COMPOSITE_DIFFERENCE,
            BlendMode::Exclusion => COMBINER_CTRL_COMPOSITE_EXCLUSION,
            BlendMode::Hue => COMBINER_CTRL_COMPOSITE_HUE,
            BlendMode::Saturation => COMBINER_CTRL_COMPOSITE_SATURATION,
            BlendMode::Color => COMBINER_CTRL_COMPOSITE_COLOR,
            BlendMode::Luminosity => COMBINER_CTRL_COMPOSITE_LUMINOSITY,
        }
    }
}

trait ToCombineMode {
    fn to_combine_mode(self) -> i32;
}

impl ToCombineMode for PaintCompositeOp {
    fn to_combine_mode(self) -> i32 {
        match self {
            PaintCompositeOp::DestIn => COMBINER_CTRL_COLOR_COMBINE_DEST_IN,
            PaintCompositeOp::SrcIn => COMBINER_CTRL_COLOR_COMBINE_SRC_IN,
        }
    }
}<|MERGE_RESOLUTION|>--- conflicted
+++ resolved
@@ -178,15 +178,10 @@
         let stencil_program = StencilProgram::new(&device, resources);
         let reprojection_program = ReprojectionProgram::new(&device, resources);
 
-<<<<<<< HEAD
-        let area_lut_texture = device.create_texture_from_png(resources, "lut/area");
-        let gamma_lut_texture = device.create_texture_from_png(resources, "lut/gamma");
-=======
         let area_lut_texture =
-            device.create_texture_from_png(resources, "area-lut", TextureFormat::RGBA8);
+            device.create_texture_from_png(resources, "lut/area", TextureFormat::RGBA8);
         let gamma_lut_texture =
-            device.create_texture_from_png(resources, "gamma-lut", TextureFormat::R8);
->>>>>>> 33cd3798
+            device.create_texture_from_png(resources, "lut/gamma", TextureFormat::R8);
 
         let quad_vertex_positions_buffer = device.create_buffer(BufferUploadMode::Static);
         device.allocate_buffer(&quad_vertex_positions_buffer,
