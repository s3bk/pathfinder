--- conflicted
+++ resolved
@@ -167,11 +167,7 @@
                                                                   viewport.size());
         let camera = Camera::new(options.mode, scene_metadata.view_box, viewport.size());
 
-<<<<<<< HEAD
         let scene_proxy = SceneProxy::from_scene(scene, level, executor);
-=======
-        let scene_proxy = SceneProxy::from_scene(built_svg.scene, level, executor);
->>>>>>> 5ea93dc8
 
         let ground_program = GroundProgram::new(&renderer.device, resources);
         let ground_vertex_array = GroundVertexArray::new(&renderer.device,
@@ -705,13 +701,8 @@
                 Arg::with_name("level")
                     .long("level")
                     .short("l")
-<<<<<<< HEAD
-                    .takes_value(true)
-                    .help("Set the renderer feature level as a Direct3D version equivalent")
-=======
                     .help("Set the renderer feature level as a Direct3D version equivalent")
                     .takes_value(true)
->>>>>>> 5ea93dc8
                     .possible_values(&["9", "11"])
             )
             .arg(
@@ -760,11 +751,7 @@
         }
 
         if let Some(path) = matches.value_of("INPUT") {
-<<<<<<< HEAD
             self.input_path = DataPath::Path(PathBuf::from(path));
-=======
-            self.input_path = SVGPath::Path(PathBuf::from(path));
->>>>>>> 5ea93dc8
         }
     }
 }
