--- conflicted
+++ resolved
@@ -11,7 +11,6 @@
 use crate::builder::{BuiltPath, ObjectBuilder};
 use crate::gpu_data::{AlphaTileId, TileObjectPrimitive};
 use crate::paint::{PaintId, PaintMetadata};
-use crate::options::RenderCommandListener;
 use pathfinder_content::effects::BlendMode;
 use pathfinder_content::fill::FillRule;
 use pathfinder_geometry::rect::{RectF, RectI};
@@ -20,21 +19,6 @@
 pub const TILE_WIDTH: u32 = 16;
 pub const TILE_HEIGHT: u32 = 16;
 
-<<<<<<< HEAD
-pub(crate) struct Tiler<'a, 'b, L: RenderCommandListener> {
-    scene_builder: &'a SceneBuilder<'a, 'b, L>,
-    pub(crate) object_builder: ObjectBuilder,
-    outline: &'a Outline,
-    path_info: TilingPathInfo<'a>,
-
-    point_queue: Vec<QueuedEndpoint>,
-    next_point_queue: Vec<QueuedEndpoint>,
-    active_edges: Vec<ActiveEdge>,
-    old_active_edges: Vec<ActiveEdge>,
-}
-
-=======
->>>>>>> 28c4bc19
 #[derive(Clone, Copy)]
 pub(crate) enum TilingPathInfo<'a> {
     Clip,
@@ -50,342 +34,6 @@
     pub(crate) fill_rule: FillRule,
 }
 
-<<<<<<< HEAD
-impl<'a, 'b, L: RenderCommandListener> Tiler<'a, 'b, L> {
-    #[allow(clippy::or_fun_call)]
-    pub(crate) fn new(
-        scene_builder: &'a SceneBuilder<'a, 'b, L>,
-        outline: &'a Outline,
-        fill_rule: FillRule,
-        view_box: RectF,
-        path_info: TilingPathInfo<'a>,
-    ) -> Tiler<'a, 'b, L> {
-        let bounds = outline
-            .bounds()
-            .intersection(view_box)
-            .unwrap_or(RectF::default());
-        let object_builder = ObjectBuilder::new(bounds, view_box, fill_rule, &path_info);
-
-        Tiler {
-            scene_builder,
-            object_builder,
-            outline,
-            path_info,
-
-            point_queue: Vec::new(),
-            next_point_queue: Vec::new(),
-            active_edges: Vec::new(),
-            old_active_edges: Vec::new(),
-        }
-    }
-
-    pub(crate) fn generate_tiles(&mut self) {
-        // Initialize the point queue.
-        self.init_point_queue();
-
-        // Reset active edges.
-        self.active_edges.clear();
-        self.old_active_edges.clear();
-
-        // Generate strips.
-        let tile_rect = self.object_builder.tile_rect();
-        for strip_origin_y in tile_rect.min_y()..tile_rect.max_y() {
-            self.generate_strip(strip_origin_y);
-        }
-
-        // Pack and cull.
-        self.pack_and_cull();
-
-        // Done!
-        pa_debug!("{:#?}", self.object_builder.built_path);
-    }
-
-    fn generate_strip(&mut self, strip_origin_y: i32) {
-        // Process old active edges.
-        self.process_old_active_edges(strip_origin_y);
-
-        // Add new active edges.
-        let strip_max_y = ((strip_origin_y + 1) * TILE_HEIGHT as i32) as f32;
-        while let Some(queued_endpoint) = self.point_queue.pop() {
-            // Note that this test must be `>`, not `>=`, in order to make sure we don't miss
-            // active edges that lie precisely on the tile strip boundary.
-            if queued_endpoint.y > strip_max_y {
-                self.next_point_queue.push(queued_endpoint);
-                continue;
-            }
-
-            self.add_new_active_edge(strip_origin_y, queued_endpoint);
-        }
-
-        mem::swap(&mut self.point_queue, &mut self.next_point_queue);
-    }
-
-    fn pack_and_cull(&mut self) {
-        let draw_tiling_path_info = match self.path_info {
-            TilingPathInfo::Clip => return,
-            TilingPathInfo::Draw(draw_tiling_path_info) => draw_tiling_path_info,
-        };
-
-        let blend_mode_is_destructive = draw_tiling_path_info.blend_mode.is_destructive();
-
-        for (draw_tile_index, draw_tile) in self.object_builder
-                                                .built_path
-                                                .tiles
-                                                .data
-                                                .iter()
-                                                .enumerate() {
-            let packed_tile = PackedTile::new(draw_tile_index as u32,
-                                              draw_tile,
-                                              &draw_tiling_path_info,
-                                              &self.object_builder);
-
-            match packed_tile.tile_type {
-                TileType::Solid => {
-                    match self.object_builder.built_path.solid_tiles {
-                        SolidTiles::Occluders(ref mut occluders) => {
-                            occluders.push(Occluder::new(packed_tile.tile_coords));
-                        }
-                        SolidTiles::Regular(ref mut solid_tiles) => {
-                            packed_tile.add_to(solid_tiles,
-                                               &mut self.object_builder.built_path.clip_tiles,
-                                               &draw_tiling_path_info,
-                                               &self.scene_builder);
-                        }
-                    }
-                }
-                TileType::SingleMask => {
-                    debug_assert_ne!(packed_tile.draw_tile.alpha_tile_id.page(), !0);
-                    packed_tile.add_to(&mut self.object_builder.built_path.single_mask_tiles,
-                                       &mut self.object_builder.built_path.clip_tiles,
-                                       &draw_tiling_path_info,
-                                       &self.scene_builder);
-                }
-                TileType::Empty if blend_mode_is_destructive => {
-                    packed_tile.add_to(&mut self.object_builder.built_path.empty_tiles,
-                                       &mut self.object_builder.built_path.clip_tiles,
-                                       &draw_tiling_path_info,
-                                       &self.scene_builder);
-                }
-                TileType::Empty => {
-                    // Just cull.
-                }
-            }
-        }
-    }
-
-    fn process_old_active_edges(&mut self, tile_y: i32) {
-        let mut current_tile_x = self.object_builder.tile_rect().min_x();
-        let mut current_subtile_x = 0.0;
-        let mut current_winding = 0;
-
-        debug_assert!(self.old_active_edges.is_empty());
-        mem::swap(&mut self.old_active_edges, &mut self.active_edges);
-
-        // FIXME(pcwalton): Yuck.
-        let mut last_segment_x = -9999.0;
-
-        let tile_top = (tile_y * TILE_HEIGHT as i32) as f32;
-
-        pa_debug!("---------- tile y {}({}) ----------", tile_y, tile_top);
-        pa_debug!("old active edges: {:#?}", self.old_active_edges);
-
-        self.old_active_edges.sort_unstable_by(|a, b| a.crossing.x().partial_cmp(&b.crossing.x()).unwrap());
-        for mut active_edge in self.old_active_edges.drain(..) {
-            // Determine x-intercept and winding.
-            let segment_x = active_edge.crossing.x();
-            let edge_winding =
-                if active_edge.segment.baseline.from_y() < active_edge.segment.baseline.to_y() {
-                    1
-                } else {
-                    -1
-                };
-
-            pa_debug!(
-                "tile Y {}({}): segment_x={} edge_winding={} current_tile_x={} \
-                 current_subtile_x={} current_winding={}",
-                tile_y,
-                tile_top,
-                segment_x,
-                edge_winding,
-                current_tile_x,
-                current_subtile_x,
-                current_winding
-            );
-            pa_debug!(
-                "... segment={:#?} crossing={:?}",
-                active_edge.segment, active_edge.crossing
-            );
-
-            // FIXME(pcwalton): Remove this debug code!
-            debug_assert!(segment_x >= last_segment_x);
-            last_segment_x = segment_x;
-
-            // Do initial subtile fill, if necessary.
-            let segment_tile_x = f32::floor(segment_x) as i32 / TILE_WIDTH as i32;
-            if current_tile_x < segment_tile_x && current_subtile_x > 0.0 {
-                let current_x =
-                    (current_tile_x * TILE_WIDTH as i32) as f32 + current_subtile_x;
-                let tile_right_x = ((current_tile_x + 1) * TILE_WIDTH as i32) as f32;
-                let current_tile_coords = vec2i(current_tile_x, tile_y);
-                self.object_builder.add_active_fill(
-                    self.scene_builder,
-                    current_x,
-                    tile_right_x,
-                    current_winding,
-                    current_tile_coords,
-                );
-                current_tile_x += 1;
-                current_subtile_x = 0.0;
-            }
-
-            // Move over to the correct tile, filling in as we go.
-            while current_tile_x < segment_tile_x {
-                pa_debug!(
-                    "... emitting backdrop {} @ tile {}",
-                    current_winding, current_tile_x
-                );
-                let current_tile_coords = vec2i(current_tile_x, tile_y);
-                if let Some(tile_index) = self.object_builder
-                                              .tile_coords_to_local_index(current_tile_coords) {
-                    // FIXME(pcwalton): Handle winding overflow.
-                    self.object_builder.built_path.tiles.data[tile_index as usize].backdrop =
-                        current_winding as i8;
-                }
-
-                current_tile_x += 1;
-                current_subtile_x = 0.0;
-            }
-
-            // Do final subtile fill, if necessary.
-            debug_assert_eq!(current_tile_x, segment_tile_x);
-            let segment_subtile_x =
-                segment_x - (current_tile_x * TILE_WIDTH as i32) as f32;
-            if segment_subtile_x > current_subtile_x {
-                let current_x =
-                    (current_tile_x * TILE_WIDTH as i32) as f32 + current_subtile_x;
-                let current_tile_coords = vec2i(current_tile_x, tile_y);
-                self.object_builder.add_active_fill(
-                    self.scene_builder,
-                    current_x,
-                    segment_x,
-                    current_winding,
-                    current_tile_coords,
-                );
-                current_subtile_x = segment_subtile_x;
-            }
-
-            // Update winding.
-            current_winding += edge_winding;
-
-            // Process the edge.
-            pa_debug!("about to process existing active edge {:#?}", active_edge);
-            debug_assert!(f32::abs(active_edge.crossing.y() - tile_top) < 0.1);
-            active_edge.process(self.scene_builder, &mut self.object_builder, tile_y);
-            if !active_edge.segment.is_none() {
-                self.active_edges.push(active_edge);
-            }
-        }
-    }
-
-    fn add_new_active_edge(&mut self, tile_y: i32, queued_endpoint: QueuedEndpoint) {
-        let outline = &self.outline;
-        let point_index = queued_endpoint.point_index;
-
-        let contour = &outline.contours()[point_index.contour() as usize];
-
-        // TODO(pcwalton): Could use a bitset of processed edges…
-        let prev_endpoint_index = contour.prev_endpoint_index_of(point_index.point());
-        let next_endpoint_index = contour.next_endpoint_index_of(point_index.point());
-
-        pa_debug!(
-            "adding new active edge, tile_y={} point_index={} prev={} next={} pos={:?} \
-             prevpos={:?} nextpos={:?}",
-            tile_y,
-            point_index.point(),
-            prev_endpoint_index,
-            next_endpoint_index,
-            contour.position_of(point_index.point()),
-            contour.position_of(prev_endpoint_index),
-            contour.position_of(next_endpoint_index)
-        );
-
-        if contour.point_is_logically_above(point_index.point(), prev_endpoint_index) {
-            pa_debug!("... adding prev endpoint");
-
-            process_active_segment(
-                contour,
-                prev_endpoint_index,
-                &mut self.active_edges,
-                self.scene_builder,
-                &mut self.object_builder,
-                tile_y,
-            );
-
-            self.point_queue.push(QueuedEndpoint {
-                point_index: PointIndex::new(point_index.contour(), prev_endpoint_index),
-                y: contour.position_of(prev_endpoint_index).y(),
-            });
-
-            pa_debug!("... done adding prev endpoint");
-        }
-
-        if contour.point_is_logically_above(point_index.point(), next_endpoint_index) {
-            pa_debug!(
-                "... adding next endpoint {} -> {}",
-                point_index.point(),
-                next_endpoint_index
-            );
-
-            process_active_segment(
-                contour,
-                point_index.point(),
-                &mut self.active_edges,
-                self.scene_builder,
-                &mut self.object_builder,
-                tile_y,
-            );
-
-            self.point_queue.push(QueuedEndpoint {
-                point_index: PointIndex::new(point_index.contour(), next_endpoint_index),
-                y: contour.position_of(next_endpoint_index).y(),
-            });
-
-            pa_debug!("... done adding next endpoint");
-        }
-    }
-
-    fn init_point_queue(&mut self) {
-        // Find MIN points.
-        self.point_queue.clear();
-        for (contour_index, contour) in self.outline.contours().iter().enumerate() {
-            let contour_index = contour_index as u32;
-            let mut cur_endpoint_index = 0;
-            let mut prev_endpoint_index = contour.prev_endpoint_index_of(cur_endpoint_index);
-            let mut next_endpoint_index = contour.next_endpoint_index_of(cur_endpoint_index);
-            loop {
-                if contour.point_is_logically_above(cur_endpoint_index, prev_endpoint_index)
-                    && contour.point_is_logically_above(cur_endpoint_index, next_endpoint_index)
-                {
-                    self.point_queue.push(QueuedEndpoint {
-                        point_index: PointIndex::new(contour_index, cur_endpoint_index),
-                        y: contour.position_of(cur_endpoint_index).y(),
-                    });
-                }
-
-                if cur_endpoint_index >= next_endpoint_index {
-                    break;
-                }
-
-                prev_endpoint_index = cur_endpoint_index;
-                cur_endpoint_index = next_endpoint_index;
-                next_endpoint_index = contour.next_endpoint_index_of(cur_endpoint_index);
-            }
-        }
-    }
-}
-
-=======
->>>>>>> 28c4bc19
 impl<'a> TilingPathInfo<'a> {
     pub(crate) fn has_destructive_blend_mode(&self) -> bool {
         match *self {
@@ -522,161 +170,6 @@
     (rect * vec2f(1.0 / TILE_WIDTH as f32, 1.0 / TILE_HEIGHT as f32)).round_out().to_i32()
 }
 
-<<<<<<< HEAD
-fn process_active_segment<L: RenderCommandListener>(
-    contour: &Contour,
-    from_endpoint_index: u32,
-    active_edges: &mut Vec<ActiveEdge>,
-    builder: &SceneBuilder<L>,
-    object_builder: &mut ObjectBuilder,
-    tile_y: i32,
-) {
-    let mut active_edge = ActiveEdge::from_segment(&contour.segment_after(from_endpoint_index));
-    pa_debug!("... process_active_segment({:#?})", active_edge);
-    active_edge.process(builder, object_builder, tile_y);
-    if !active_edge.segment.is_none() {
-        pa_debug!("... ... pushing resulting active edge: {:#?}", active_edge);
-        active_edges.push(active_edge);
-    }
-}
-
-// Queued endpoints
-
-struct QueuedEndpoint {
-    point_index: PointIndex,
-    y: f32,
-}
-
-// Active edges
-
-#[derive(Clone, PartialEq, Debug)]
-struct ActiveEdge {
-    segment: Segment,
-    // TODO(pcwalton): Shrink `crossing` down to just one f32?
-    crossing: Vector2F,
-}
-
-impl ActiveEdge {
-    fn from_segment(segment: &Segment) -> ActiveEdge {
-        let crossing = if segment.baseline.from_y() < segment.baseline.to_y() {
-            segment.baseline.from()
-        } else {
-            segment.baseline.to()
-        };
-        ActiveEdge::from_segment_and_crossing(segment, crossing)
-    }
-
-    fn from_segment_and_crossing(segment: &Segment, crossing: Vector2F) -> ActiveEdge {
-        ActiveEdge { segment: *segment, crossing }
-    }
-
-    fn process<L: RenderCommandListener>(&mut self,
-               builder: &SceneBuilder<L>,
-               object_builder: &mut ObjectBuilder,
-               tile_y: i32) {
-
-        let tile_bottom = ((tile_y + 1) * TILE_HEIGHT as i32) as f32;
-        pa_debug!(
-            "process_active_edge({:#?}, tile_y={}({}))",
-            self, tile_y, tile_bottom
-        );
-
-        let mut segment = self.segment;
-        let winding = segment.baseline.y_winding();
-
-        if segment.is_line() {
-            let line_segment = segment.as_line_segment();
-            self.segment =
-                match self.process_line_segment(line_segment, builder, object_builder, tile_y) {
-                    Some(lower_part) => Segment::line(lower_part),
-                    None => Segment::none(),
-                };
-            return;
-        }
-
-        // TODO(pcwalton): Don't degree elevate!
-        if !segment.is_cubic() {
-            segment = segment.to_cubic();
-        }
-
-        // If necessary, draw initial line.
-        if self.crossing.y() < segment.baseline.min_y() {
-            let first_line_segment =
-                LineSegment2F::new(self.crossing, segment.baseline.upper_point()).orient(winding);
-            if self.process_line_segment(first_line_segment, builder, object_builder, tile_y)
-                   .is_some() {
-                return;
-            }
-        }
-
-        let mut oriented_segment = segment.orient(winding);
-        loop {
-            let mut split_t = 1.0;
-            let mut before_segment = oriented_segment;
-            let mut after_segment = None;
-
-            while !before_segment
-                .as_cubic_segment()
-                .is_flat(FLATTENING_TOLERANCE)
-            {
-                split_t *= 0.5;
-                let (before, after) = oriented_segment.as_cubic_segment().split(split_t);
-                before_segment = before;
-                after_segment = Some(after);
-            }
-
-            pa_debug!(
-                "... tile_y={} winding={} segment={:?} t={} before_segment={:?}
-                    after_segment={:?}",
-                tile_y, winding, segment, split_t, before_segment, after_segment
-            );
-
-            let line = before_segment.baseline.orient(winding);
-            match self.process_line_segment(line, builder, object_builder, tile_y) {
-                Some(lower_part) if split_t == 1.0 => {
-                    self.segment = Segment::line(lower_part);
-                    return;
-                }
-                None if split_t == 1.0 => {
-                    self.segment = Segment::none();
-                    return;
-                }
-                Some(_) => {
-                    self.segment = after_segment.unwrap().orient(winding);
-                    return;
-                }
-                None => oriented_segment = after_segment.unwrap(),
-            }
-        }
-    }
-
-    fn process_line_segment<L: RenderCommandListener>(
-        &mut self,
-        line_segment: LineSegment2F,
-        builder: &SceneBuilder<L>,
-        object_builder: &mut ObjectBuilder,
-        tile_y: i32,
-    ) -> Option<LineSegment2F> {
-        let tile_bottom = ((tile_y + 1) * TILE_HEIGHT as i32) as f32;
-        pa_debug!(
-            "process_line_segment({:?}, tile_y={}) tile_bottom={}",
-            line_segment, tile_y, tile_bottom
-        );
-
-        if line_segment.max_y() <= tile_bottom {
-            object_builder.generate_fill_primitives_for_line(builder, line_segment, tile_y);
-            return None;
-        }
-
-        let (upper_part, lower_part) = line_segment.split_at_y(tile_bottom);
-        object_builder.generate_fill_primitives_for_line(builder, upper_part, tile_y);
-        self.crossing = lower_part.upper_point();
-        Some(lower_part)
-    }
-}
-
-=======
->>>>>>> 28c4bc19
 impl Default for TileObjectPrimitive {
     #[inline]
     fn default() -> TileObjectPrimitive {
