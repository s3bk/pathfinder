// pathfinder/renderer/src/gpu/renderer.rs
//
// Copyright © 2020 The Pathfinder Project Developers.
//
// Licensed under the Apache License, Version 2.0 <LICENSE-APACHE or
// http://www.apache.org/licenses/LICENSE-2.0> or the MIT license
// <LICENSE-MIT or http://opensource.org/licenses/MIT>, at your
// option. This file may not be copied, modified, or distributed
// except according to those terms.

#[cfg(feature="debug_ui")]
use crate::gpu::debug::DebugUIPresenter;

use crate::gpu::options::{DestFramebuffer, RendererOptions};
use crate::gpu::shaders::{BlitProgram, BlitVertexArray, ClipTileProgram, ClipTileVertexArray};
use crate::gpu::shaders::{CopyTileProgram, CopyTileVertexArray, FillProgram, FillVertexArray};
use crate::gpu::shaders::{MAX_FILLS_PER_BATCH, ReprojectionProgram, ReprojectionVertexArray};
use crate::gpu::shaders::{StencilProgram, StencilVertexArray, TileProgram, TileVertexArray};
use crate::gpu_data::{ClipBatch, ClipBatchKey, ClipBatchKind, Fill, FillBatchEntry, RenderCommand};
use crate::gpu_data::{TextureLocation, TextureMetadataEntry, TexturePageDescriptor, TexturePageId};
use crate::gpu_data::{Tile, TileBatchTexture};
use crate::options::BoundingQuad;
use crate::paint::PaintCompositeOp;
use crate::tiles::{TILE_HEIGHT, TILE_WIDTH};
use fxhash::FxHashMap;
use half::f16;
use pathfinder_color::{self as color, ColorF, ColorU};
use pathfinder_content::effects::{BlendMode, BlurDirection, DefringingKernel};
use pathfinder_content::effects::{Filter, PatternFilter};
use pathfinder_content::render_target::RenderTargetId;
use pathfinder_geometry::line_segment::LineSegment2F;
use pathfinder_geometry::rect::RectI;
use pathfinder_geometry::transform3d::Transform4F;
use pathfinder_geometry::util;
use pathfinder_geometry::vector::{Vector2F, Vector2I, Vector4F, vec2f, vec2i};
use pathfinder_gpu::{BlendFactor, BlendOp, BlendState, BufferData, BufferTarget, BufferUploadMode};
use pathfinder_gpu::{ClearOps, ComputeDimensions, ComputeState, DepthFunc, DepthState, Device, ImageAccess, ImageBinding, Primitive, RenderOptions};
use pathfinder_gpu::{RenderState, RenderTarget, StencilFunc, StencilState, TextureDataRef};
use pathfinder_gpu::{TextureFormat, UniformData};
use pathfinder_resources::ResourceLoader;
use pathfinder_simd::default::{F32x2, F32x4, I32x2};
use std::collections::VecDeque;
use std::f32;
use std::mem;
use std::ops::{Add, Div};
use std::time::Duration;
use std::u32;

static QUAD_VERTEX_POSITIONS: [u16; 8] = [0, 0, 1, 0, 1, 1, 0, 1];
static QUAD_VERTEX_INDICES: [u32; 6] = [0, 1, 3, 1, 2, 3];

pub(crate) const MASK_TILES_ACROSS: u32 = 256;
pub(crate) const MASK_TILES_DOWN: u32 = 256;

// 1.0 / sqrt(2*pi)
const SQRT_2_PI_INV: f32 = 0.3989422804014327;

const TEXTURE_CACHE_SIZE: usize = 8;

const TEXTURE_METADATA_ENTRIES_PER_ROW: i32 = 128;
const TEXTURE_METADATA_TEXTURE_WIDTH:   i32 = TEXTURE_METADATA_ENTRIES_PER_ROW * 4;
const TEXTURE_METADATA_TEXTURE_HEIGHT:  i32 = 65536 / TEXTURE_METADATA_ENTRIES_PER_ROW;

// FIXME(pcwalton): Shrink this again!
const MASK_FRAMEBUFFER_WIDTH:  i32 = TILE_WIDTH as i32  * MASK_TILES_ACROSS as i32;
const MASK_FRAMEBUFFER_HEIGHT: i32 = TILE_HEIGHT as i32 * MASK_TILES_DOWN as i32;

const COMBINER_CTRL_COLOR_COMBINE_SRC_IN: i32 =     0x1;
const COMBINER_CTRL_COLOR_COMBINE_DEST_IN: i32 =    0x2;

const COMBINER_CTRL_FILTER_RADIAL_GRADIENT: i32 =   0x1;
const COMBINER_CTRL_FILTER_TEXT: i32 =              0x2;
const COMBINER_CTRL_FILTER_BLUR: i32 =              0x3;

const COMBINER_CTRL_COMPOSITE_NORMAL: i32 =         0x0;
const COMBINER_CTRL_COMPOSITE_MULTIPLY: i32 =       0x1;
const COMBINER_CTRL_COMPOSITE_SCREEN: i32 =         0x2;
const COMBINER_CTRL_COMPOSITE_OVERLAY: i32 =        0x3;
const COMBINER_CTRL_COMPOSITE_DARKEN: i32 =         0x4;
const COMBINER_CTRL_COMPOSITE_LIGHTEN: i32 =        0x5;
const COMBINER_CTRL_COMPOSITE_COLOR_DODGE: i32 =    0x6;
const COMBINER_CTRL_COMPOSITE_COLOR_BURN: i32 =     0x7;
const COMBINER_CTRL_COMPOSITE_HARD_LIGHT: i32 =     0x8;
const COMBINER_CTRL_COMPOSITE_SOFT_LIGHT: i32 =     0x9;
const COMBINER_CTRL_COMPOSITE_DIFFERENCE: i32 =     0xa;
const COMBINER_CTRL_COMPOSITE_EXCLUSION: i32 =      0xb;
const COMBINER_CTRL_COMPOSITE_HUE: i32 =            0xc;
const COMBINER_CTRL_COMPOSITE_SATURATION: i32 =     0xd;
const COMBINER_CTRL_COMPOSITE_COLOR: i32 =          0xe;
const COMBINER_CTRL_COMPOSITE_LUMINOSITY: i32 =     0xf;

const COMBINER_CTRL_COLOR_FILTER_SHIFT: i32 =       4;
const COMBINER_CTRL_COLOR_COMBINE_SHIFT: i32 =      6;
const COMBINER_CTRL_COMPOSITE_SHIFT: i32 =          8;

pub struct Renderer<D> where D: Device {
    // Device
    pub device: D,

    // Core data
    dest_framebuffer: DestFramebuffer<D>,
    options: RendererOptions,
    blit_program: BlitProgram<D>,
    fill_program: FillProgram<D>,
    tile_program: TileProgram<D>,
    tile_copy_program: CopyTileProgram<D>,
    tile_clip_program: ClipTileProgram<D>,
    stencil_program: StencilProgram<D>,
    reprojection_program: ReprojectionProgram<D>,
    quad_vertex_positions_buffer: D::Buffer,
    quad_vertex_indices_buffer: D::Buffer,
    next_fills: Vec<i32>,
    fill_tile_map: Vec<i32>,
    texture_pages: Vec<Option<TexturePage<D>>>,
    render_targets: Vec<RenderTargetInfo>,
    render_target_stack: Vec<RenderTargetId>,
    area_lut_texture: D::Texture,
    gamma_lut_texture: D::Texture,

    // Frames
    front_frame: Frame<D>,
    back_frame: Frame<D>,
    front_frame_fence: Option<D::Fence>,

    // Rendering state
    texture_cache: TextureCache<D>,

    // Debug
    pub stats: RenderStats,
    current_cpu_build_time: Option<Duration>,
    current_timer: Option<PendingTimer<D>>,
    pending_timers: VecDeque<PendingTimer<D>>,
<<<<<<< HEAD
    free_timer_queries: Vec<D::TimerQuery>,

    #[cfg(feature="debug_ui")]
=======
    timer_query_cache: TimerQueryCache<D>,
>>>>>>> da2f65dd
    pub debug_ui_presenter: DebugUIPresenter<D>,

    // Extra info
    flags: RendererFlags,
}

struct Frame<D> where D: Device {
    framebuffer_flags: FramebufferFlags,
    blit_vertex_array: BlitVertexArray<D>,
    tile_vertex_array: TileVertexArray<D>,
    tile_vertex_buffer: D::Buffer,
    fill_vertex_storage_allocator: FillVertexStorageAllocator<D>,
    quads_vertex_indices_buffer: D::Buffer,
    quads_vertex_indices_length: usize,
    alpha_tile_pages: FxHashMap<u16, AlphaTilePage<D>>,
    tile_copy_vertex_array: CopyTileVertexArray<D>,
    tile_clip_vertex_array: ClipTileVertexArray<D>,
    stencil_vertex_array: StencilVertexArray<D>,
    reprojection_vertex_array: ReprojectionVertexArray<D>,
    dest_blend_framebuffer: D::Framebuffer,
    intermediate_dest_framebuffer: D::Framebuffer,
    texture_metadata_texture: D::Texture,
}

impl<D> Renderer<D> where D: Device {
    pub fn new(device: D,
               resources: &dyn ResourceLoader,
               dest_framebuffer: DestFramebuffer<D>,
               options: RendererOptions)
               -> Renderer<D> {
        let blit_program = BlitProgram::new(&device, resources);
        let fill_program = FillProgram::new(&device, resources, &options);
        let tile_program = TileProgram::new(&device, resources);
        let tile_copy_program = CopyTileProgram::new(&device, resources);
        let tile_clip_program = ClipTileProgram::new(&device, resources);
        let stencil_program = StencilProgram::new(&device, resources);
        let reprojection_program = ReprojectionProgram::new(&device, resources);

        let area_lut_texture = device.create_texture_from_png(resources, "lut/area");
        let gamma_lut_texture = device.create_texture_from_png(resources, "lut/gamma");

        let quad_vertex_positions_buffer = device.create_buffer(BufferUploadMode::Static);
        device.allocate_buffer(&quad_vertex_positions_buffer,
                               BufferData::Memory(&QUAD_VERTEX_POSITIONS),
                               BufferTarget::Vertex);
        let quad_vertex_indices_buffer = device.create_buffer(BufferUploadMode::Static);
        device.allocate_buffer(&quad_vertex_indices_buffer,
                               BufferData::Memory(&QUAD_VERTEX_INDICES),
                               BufferTarget::Index);

        let window_size = dest_framebuffer.window_size(&device);

<<<<<<< HEAD
        #[cfg(feature="debug_ui")]
=======
        let timer_query_cache = TimerQueryCache::new(&device);
>>>>>>> da2f65dd
        let debug_ui_presenter = DebugUIPresenter::new(&device, resources, window_size);

        let front_frame = Frame::new(&device,
                                     &blit_program,
                                     &tile_program,
                                     &tile_copy_program,
                                     &tile_clip_program,
                                     &reprojection_program,
                                     &stencil_program,
                                     &quad_vertex_positions_buffer,
                                     &quad_vertex_indices_buffer,
                                     window_size);
        let back_frame = Frame::new(&device,
                                    &blit_program,
                                    &tile_program,
                                    &tile_copy_program,
                                    &tile_clip_program,
                                    &reprojection_program,
                                    &stencil_program,
                                    &quad_vertex_positions_buffer,
                                    &quad_vertex_indices_buffer,
                                    window_size);

        Renderer {
            device,

            dest_framebuffer,
            options,
            blit_program,
            fill_program,
            tile_program,
            tile_copy_program,
            tile_clip_program,
            quad_vertex_positions_buffer,
            quad_vertex_indices_buffer,
            next_fills: vec![],
            fill_tile_map: vec![-1; 256 * 256],
            texture_pages: vec![],
            render_targets: vec![],
            render_target_stack: vec![],

            front_frame,
            back_frame,
            front_frame_fence: None,

            area_lut_texture,
            gamma_lut_texture,

            stencil_program,

            reprojection_program,

            stats: RenderStats::default(),
            current_cpu_build_time: None,
            current_timer: None,
            pending_timers: VecDeque::new(),
<<<<<<< HEAD
            free_timer_queries: timer_queries,
            #[cfg(feature="debug_ui")]
=======
            timer_query_cache,
>>>>>>> da2f65dd
            debug_ui_presenter,

            texture_cache: TextureCache::new(),

            flags: RendererFlags::empty(),
        }
    }

    pub fn begin_scene(&mut self) {
        self.back_frame.framebuffer_flags = FramebufferFlags::empty();
        for alpha_tile_page in self.back_frame.alpha_tile_pages.values_mut() {
            alpha_tile_page.must_preserve_framebuffer = false;
        }

        self.device.begin_commands();
        self.current_timer = Some(PendingTimer::new());
        self.stats = RenderStats::default();
    }

    pub fn render_command(&mut self, command: &RenderCommand) {
        pa_debug!("render command: {:?}", command);
        match *command {
            RenderCommand::Start { bounding_quad, path_count, needs_readable_framebuffer } => {
                self.start_rendering(bounding_quad, path_count, needs_readable_framebuffer);
            }
            RenderCommand::AllocateTexturePage { page_id, ref descriptor } => {
                self.allocate_texture_page(page_id, descriptor)
            }
            RenderCommand::UploadTexelData { ref texels, location } => {
                self.upload_texel_data(texels, location)
            }
            RenderCommand::DeclareRenderTarget { id, location } => {
                self.declare_render_target(id, location)
            }
            RenderCommand::UploadTextureMetadata(ref metadata) => {
                self.upload_texture_metadata(metadata)
            }
            RenderCommand::AddFills(ref fills) => self.add_fills(fills),
            RenderCommand::FlushFills => {
                let page_indices: Vec<_> =
                    self.back_frame.alpha_tile_pages.keys().cloned().collect();
                for page_index in page_indices {
                    self.draw_buffered_fills(page_index)
                }
            }
            RenderCommand::ClipTiles(ref batches) => {
                batches.iter().for_each(|batch| self.draw_clip_batch(batch))
            }
            RenderCommand::BeginTileDrawing => {}
            RenderCommand::PushRenderTarget(render_target_id) => {
                self.push_render_target(render_target_id)
            }
            RenderCommand::PopRenderTarget => self.pop_render_target(),
            RenderCommand::DrawTiles(ref batch) => {
                let count = batch.tiles.len();
                self.stats.alpha_tile_count += count;
                self.upload_tiles(&batch.tiles);
                self.draw_tiles(batch.tile_page,
                                count as u32,
                                batch.color_texture,
                                batch.blend_mode,
                                batch.filter)
            }
            RenderCommand::Finish { cpu_build_time } => {
                self.stats.cpu_build_time = cpu_build_time;
            }
        }
    }

    pub fn end_scene(&mut self) {
        self.blit_intermediate_dest_framebuffer_if_necessary();

        let old_front_frame_fence = self.front_frame_fence.take();
        self.front_frame_fence = Some(self.device.add_fence());
        self.device.end_commands();

        self.back_frame.fill_vertex_storage_allocator.end_frame();
        if let Some(timer) = self.current_timer.take() {
            self.pending_timers.push_back(timer);
        }
        self.current_cpu_build_time = None;

        if let Some(old_front_frame_fence) = old_front_frame_fence {
            self.device.wait_for_fence(&old_front_frame_fence);
        }

        mem::swap(&mut self.front_frame, &mut self.back_frame);
    }

    fn start_rendering(&mut self,
                       bounding_quad: BoundingQuad,
                       path_count: usize,
                       mut needs_readable_framebuffer: bool) {
        if let DestFramebuffer::Other(_) = self.dest_framebuffer {
            needs_readable_framebuffer = false;
        }

        if self.flags.contains(RendererFlags::USE_DEPTH) {
            self.draw_stencil(&bounding_quad);
        }
        self.stats.path_count = path_count;

        self.flags.set(RendererFlags::INTERMEDIATE_DEST_FRAMEBUFFER_NEEDED,
                       needs_readable_framebuffer);

        self.render_targets.clear();
    }

    #[cfg(feature="debug_ui")]
    pub fn draw_debug_ui(&self) {
        self.debug_ui_presenter.draw(&self.device);
    }

    pub fn shift_rendering_time(&mut self) -> Option<RenderTime> {
        if let Some(mut pending_timer) = self.pending_timers.pop_front() {
            for old_query in pending_timer.poll(&self.device) {
                self.timer_query_cache.free(old_query);
            }
            if let Some(gpu_time) = pending_timer.total_time() {
                return Some(RenderTime { gpu_time })
            }
            self.pending_timers.push_front(pending_timer);
        }
        None
    }

    #[inline]
    pub fn dest_framebuffer(&self) -> &DestFramebuffer<D> {
        &self.dest_framebuffer
    }

    #[inline]
    pub fn replace_dest_framebuffer(
        &mut self,
        new_dest_framebuffer: DestFramebuffer<D>,
    ) -> DestFramebuffer<D> {
        mem::replace(&mut self.dest_framebuffer, new_dest_framebuffer)
    }

    #[inline]
    pub fn set_options(&mut self, new_options: RendererOptions) {
        self.options = new_options
    }

    #[inline]
    pub fn set_main_framebuffer_size(&mut self, new_framebuffer_size: Vector2I) {
        #[cfg(feature="debug_ui")]
        self.debug_ui_presenter.ui_presenter.set_framebuffer_size(new_framebuffer_size);
    }

    #[inline]
    pub fn disable_depth(&mut self) {
        self.flags.remove(RendererFlags::USE_DEPTH);
    }

    #[inline]
    pub fn enable_depth(&mut self) {
        self.flags.insert(RendererFlags::USE_DEPTH);
    }

    #[inline]
    pub fn quad_vertex_positions_buffer(&self) -> &D::Buffer {
        &self.quad_vertex_positions_buffer
    }

    #[inline]
    pub fn quad_vertex_indices_buffer(&self) -> &D::Buffer {
        &self.quad_vertex_indices_buffer
    }

    fn allocate_texture_page(&mut self,
                             page_id: TexturePageId,
                             descriptor: &TexturePageDescriptor) {
        // Fill in IDs up to the requested page ID.
        let page_index = page_id.0 as usize;
        while self.texture_pages.len() < page_index + 1 {
            self.texture_pages.push(None);
        }

        // Clear out any existing texture.
        if let Some(old_texture_page) = self.texture_pages[page_index].take() {
            let old_texture = self.device.destroy_framebuffer(old_texture_page.framebuffer);
            self.texture_cache.release_texture(old_texture);
        }

        // Allocate texture.
        let texture_size = descriptor.size;
        let texture = self.texture_cache.create_texture(&mut self.device,
                                                        TextureFormat::RGBA8,
                                                        texture_size);
        let framebuffer = self.device.create_framebuffer(texture);
        self.texture_pages[page_index] = Some(TexturePage {
            framebuffer,
            must_preserve_contents: false,
        });
    }

    fn upload_texel_data(&mut self, texels: &[ColorU], location: TextureLocation) {
        let texture_page = self.texture_pages[location.page.0 as usize]
                               .as_mut()
                               .expect("Texture page not allocated yet!");
        let texture = self.device.framebuffer_texture(&texture_page.framebuffer);
        let texels = color::color_slice_to_u8_slice(texels);
        self.device.upload_to_texture(texture, location.rect, TextureDataRef::U8(texels));
        texture_page.must_preserve_contents = true;
    }

    fn declare_render_target(&mut self,
                             render_target_id: RenderTargetId,
                             location: TextureLocation) {
        while self.render_targets.len() < render_target_id.render_target as usize + 1 {
            self.render_targets.push(RenderTargetInfo {
                location: TextureLocation { page: TexturePageId(!0), rect: RectI::default() },
            });
        }
        let mut render_target = &mut self.render_targets[render_target_id.render_target as usize];
        debug_assert_eq!(render_target.location.page, TexturePageId(!0));
        render_target.location = location;
    }

    fn upload_texture_metadata(&mut self, metadata: &[TextureMetadataEntry]) {
        let padded_texel_size =
            (util::alignup_i32(metadata.len() as i32, TEXTURE_METADATA_ENTRIES_PER_ROW) *
             TEXTURE_METADATA_TEXTURE_WIDTH * 4) as usize;
        let mut texels = Vec::with_capacity(padded_texel_size);
        for entry in metadata {
            let base_color = entry.base_color.to_f32();
            texels.extend_from_slice(&[
                f16::from_f32(entry.color_0_transform.m11()),
                f16::from_f32(entry.color_0_transform.m21()),
                f16::from_f32(entry.color_0_transform.m12()),
                f16::from_f32(entry.color_0_transform.m22()),
                f16::from_f32(entry.color_0_transform.m13()),
                f16::from_f32(entry.color_0_transform.m23()),
                f16::default(),
                f16::default(),
                f16::from_f32(base_color.r()),
                f16::from_f32(base_color.g()),
                f16::from_f32(base_color.b()),
                f16::from_f32(base_color.a()),
                f16::default(),
                f16::default(),
                f16::default(),
                f16::default(),
            ]);
        }
        while texels.len() < padded_texel_size {
            texels.push(f16::default())
        }

        let texture = &mut self.back_frame.texture_metadata_texture;
        let width = TEXTURE_METADATA_TEXTURE_WIDTH;
        let height = texels.len() as i32 / (4 * TEXTURE_METADATA_TEXTURE_WIDTH);
        let rect = RectI::new(Vector2I::zero(), Vector2I::new(width, height));
        self.device.upload_to_texture(texture, rect, TextureDataRef::F16(&texels));
    }

    fn upload_tiles(&mut self, tiles: &[Tile]) {
        self.device.allocate_buffer(&self.back_frame.tile_vertex_buffer,
                                    BufferData::Memory(&tiles),
                                    BufferTarget::Vertex);
        self.ensure_index_buffer(tiles.len());
    }

    fn ensure_index_buffer(&mut self, mut length: usize) {
        length = length.next_power_of_two();
        if self.back_frame.quads_vertex_indices_length >= length {
            return;
        }

        // TODO(pcwalton): Generate these with SIMD.
        let mut indices: Vec<u32> = Vec::with_capacity(length * 6);
        for index in 0..(length as u32) {
            indices.extend_from_slice(&[
                index * 4 + 0, index * 4 + 1, index * 4 + 2,
                index * 4 + 1, index * 4 + 3, index * 4 + 2,
            ]);
        }

        self.device.allocate_buffer(&self.back_frame.quads_vertex_indices_buffer,
                                    BufferData::Memory(&indices),
                                    BufferTarget::Index);

        self.back_frame.quads_vertex_indices_length = length;
    }

    fn add_fills(&mut self, fill_batch: &[FillBatchEntry]) {
        if fill_batch.is_empty() {
            return;
        }

        self.stats.fill_count += fill_batch.len();

        // Make sure we don't split batches across draw calls.
        let mut pages_to_flush = vec![];
        for fill_batch_entry in fill_batch {
            let page = fill_batch_entry.page;
            if !self.back_frame.alpha_tile_pages.contains_key(&page) {
                let alpha_tile_page = AlphaTilePage::new(&mut self.device);
                self.back_frame.alpha_tile_pages.insert(page, alpha_tile_page);
            }
            if self.back_frame
                   .alpha_tile_pages[&page]
                   .buffered_fills
                   .len() == MAX_FILLS_PER_BATCH {
                pages_to_flush.push(page);
            }
            self.back_frame
                .alpha_tile_pages
                .get_mut(&page)
                .unwrap()
                .buffered_fills
                .push(fill_batch_entry.fill);
        }

        for page in pages_to_flush {
            self.draw_buffered_fills(page);
        }
    }

    fn draw_buffered_fills(&mut self, page: u16) {
        match self.fill_program {
            FillProgram::Raster(_) => self.draw_buffered_fills_via_raster(page),
            FillProgram::Compute(_) => self.draw_buffered_fills_via_compute(page),
        }
    }

    fn draw_buffered_fills_via_raster(&mut self, page: u16) {
        let fill_raster_program = match self.fill_program {
            FillProgram::Raster(ref fill_raster_program) => fill_raster_program,
            _ => unreachable!(),
        };

        let mask_viewport = self.mask_viewport();

        let alpha_tile_page = self.back_frame
                                  .alpha_tile_pages
                                  .get_mut(&page)
                                  .expect("Where's the alpha tile page?");
        let buffered_fills = &mut alpha_tile_page.buffered_fills;
        if buffered_fills.is_empty() {
            return;
        }

        let fill_vertex_storage = self.back_frame
                                      .fill_vertex_storage_allocator
                                      .allocate(&self.device,
                                                &self.fill_program,
                                                &self.quad_vertex_positions_buffer,
                                                &self.quad_vertex_indices_buffer);

        let fill_vertex_array = match fill_vertex_storage.auxiliary {
            FillVertexStorageAuxiliary::Raster { ref vertex_array } => vertex_array,
            _ => unreachable!(),
        };

        self.device.upload_to_buffer(&fill_vertex_storage.vertex_buffer,
                                     0,
                                     &buffered_fills,
                                     BufferTarget::Vertex);

        let mut clear_color = None;
        if !alpha_tile_page.must_preserve_framebuffer {
            clear_color = Some(ColorF::default());
        };

        let timer_query = self.timer_query_cache.alloc(&self.device);
        self.device.begin_timer_query(&timer_query);

        debug_assert!(buffered_fills.len() <= u32::MAX as usize);
        self.device.draw_elements_instanced(6, buffered_fills.len() as u32, &RenderState {
            target: &RenderTarget::Framebuffer(&alpha_tile_page.framebuffer),
            program: &fill_raster_program.program,
            vertex_array: &fill_vertex_array.vertex_array,
            primitive: Primitive::Triangles,
            textures: &[&self.area_lut_texture],
            uniforms: &[
                (&fill_raster_program.framebuffer_size_uniform,
                 UniformData::Vec2(F32x2::new(MASK_FRAMEBUFFER_WIDTH as f32,
                                              MASK_FRAMEBUFFER_HEIGHT as f32))),
                (&fill_raster_program.tile_size_uniform,
                 UniformData::Vec2(F32x2::new(TILE_WIDTH as f32, TILE_HEIGHT as f32))),
                (&fill_raster_program.area_lut_uniform, UniformData::TextureUnit(0)),
            ],
            images: &[],
            viewport: mask_viewport,
            options: RenderOptions {
                blend: Some(BlendState {
                    src_rgb_factor: BlendFactor::One,
                    src_alpha_factor: BlendFactor::One,
                    dest_rgb_factor: BlendFactor::One,
                    dest_alpha_factor: BlendFactor::One,
                    ..BlendState::default()
                }),
                clear_ops: ClearOps { color: clear_color, ..ClearOps::default() },
                ..RenderOptions::default()
            },
        });

        self.device.end_timer_query(&timer_query);
        self.current_timer.as_mut().unwrap().fill_times.push(TimerFuture::new(timer_query));

        alpha_tile_page.must_preserve_framebuffer = true;
        buffered_fills.clear();
    }

    fn draw_buffered_fills_via_compute(&mut self, page: u16) {
        let fill_compute_program = match self.fill_program {
            FillProgram::Compute(ref fill_compute_program) => fill_compute_program,
            _ => unreachable!(),
        };

        let alpha_tile_page = self.back_frame
                                  .alpha_tile_pages
                                  .get_mut(&page)
                                  .expect("Where's the alpha tile page?");
        let buffered_fills = &mut alpha_tile_page.buffered_fills;
        if buffered_fills.is_empty() {
            return;
        }

        let fill_vertex_storage = self.back_frame
                                      .fill_vertex_storage_allocator
                                      .allocate(&self.device,
                                                &self.fill_program,
                                                &self.quad_vertex_positions_buffer,
                                                &self.quad_vertex_indices_buffer);

        let (tile_map_buffer, next_fills_buffer) = match fill_vertex_storage.auxiliary {
            FillVertexStorageAuxiliary::Compute { ref tile_map_buffer, ref next_fills_buffer } => {
                (tile_map_buffer, next_fills_buffer)
            }
            _ => unreachable!(),
        };

        // Initialize the tile map and fill linked list buffers.
        self.fill_tile_map.iter_mut().for_each(|entry| *entry = -1);
        while self.next_fills.len() < buffered_fills.len() {
            self.next_fills.push(-1);
        }

        // Create a linked list running through all our fills.
        let (mut first_fill_tile, mut last_fill_tile) = (256 * 256, 0);
        for (fill_index, fill) in buffered_fills.iter().enumerate() {
            let fill_tile_index = fill.alpha_tile_index as usize;
            self.next_fills[fill_index as usize] = self.fill_tile_map[fill_tile_index];
            self.fill_tile_map[fill_tile_index] = fill_index as i32;
            first_fill_tile = first_fill_tile.min(fill_tile_index as u32);
            last_fill_tile = last_fill_tile.max(fill_tile_index as u32);
        }
        let fill_tile_count = last_fill_tile - first_fill_tile + 1;

        self.device.upload_to_buffer(&fill_vertex_storage.vertex_buffer,
                                     0,
                                     &buffered_fills,
                                     BufferTarget::Storage);
        self.device.upload_to_buffer(next_fills_buffer,
                                     0,
                                     &self.next_fills,
                                     BufferTarget::Storage);
        self.device.upload_to_buffer(tile_map_buffer,
                                     0,
                                     &self.fill_tile_map,
                                     BufferTarget::Storage);

        let image_binding = ImageBinding {
            texture: self.device.framebuffer_texture(&alpha_tile_page.framebuffer),
            access: ImageAccess::Write,
        };

        let timer_query = self.timer_query_cache.alloc(&self.device);
        self.device.begin_timer_query(&timer_query);

        debug_assert!(buffered_fills.len() <= u32::MAX as usize);
        let dimensions = ComputeDimensions { x: 1, y: 1, z: fill_tile_count as u32 };
        self.device.dispatch_compute(dimensions, &ComputeState {
            program: &fill_compute_program.program,
            textures: &[&self.area_lut_texture],
            images: &[image_binding],
            uniforms: &[
                (&fill_compute_program.area_lut_uniform, UniformData::TextureUnit(0)),
                (&fill_compute_program.dest_uniform, UniformData::ImageUnit(0)),
                (&fill_compute_program.first_tile_index_uniform,
                 UniformData::Int(first_fill_tile as i32)),
            ],
            storage_buffers: &[
                (&fill_compute_program.fills_storage_buffer, &fill_vertex_storage.vertex_buffer),
                (&fill_compute_program.next_fills_storage_buffer, next_fills_buffer),
                (&fill_compute_program.fill_tile_map_storage_buffer, tile_map_buffer),
            ],
        });

        self.device.end_timer_query(&timer_query);
        self.current_timer.as_mut().unwrap().fill_times.push(TimerFuture::new(timer_query));

        alpha_tile_page.must_preserve_framebuffer = true;
        buffered_fills.clear();
    }

    fn draw_clip_batch(&mut self, batch: &ClipBatch) {
        if batch.clips.is_empty() {
            return;
        }

        let ClipBatchKey { dest_page, src_page, kind } = batch.key;

        self.device.allocate_buffer(&self.back_frame.tile_clip_vertex_array.vertex_buffer,
                                    BufferData::Memory(&batch.clips),
                                    BufferTarget::Vertex);

        if !self.back_frame.alpha_tile_pages.contains_key(&dest_page) {
            let alpha_tile_page = AlphaTilePage::new(&mut self.device);
            self.back_frame.alpha_tile_pages.insert(dest_page, alpha_tile_page);
        }

        let mut clear_color = None;
        if !self.back_frame.alpha_tile_pages[&dest_page].must_preserve_framebuffer {
            clear_color = Some(ColorF::default());
        };

        let blend = match kind {
            ClipBatchKind::Draw => None,
            ClipBatchKind::Clip => {
                Some(BlendState {
                    src_rgb_factor: BlendFactor::One,
                    src_alpha_factor: BlendFactor::One,
                    dest_rgb_factor: BlendFactor::One,
                    dest_alpha_factor: BlendFactor::One,
                    op: BlendOp::Min,
                })
            }
        };

        let mask_viewport = self.mask_viewport();

        let timer_query = self.timer_query_cache.alloc(&self.device);
        self.device.begin_timer_query(&timer_query);

        {
            let dest_framebuffer = &self.back_frame.alpha_tile_pages[&dest_page].framebuffer;
            let src_framebuffer = &self.back_frame.alpha_tile_pages[&src_page].framebuffer;
            let src_texture = self.device.framebuffer_texture(&src_framebuffer);

            debug_assert!(batch.clips.len() <= u32::MAX as usize);
            self.device.draw_elements_instanced(6, batch.clips.len() as u32, &RenderState {
                target: &RenderTarget::Framebuffer(dest_framebuffer),
                program: &self.tile_clip_program.program,
                vertex_array: &self.back_frame.tile_clip_vertex_array.vertex_array,
                primitive: Primitive::Triangles,
                textures: &[src_texture],
                images: &[],
                uniforms: &[(&self.tile_clip_program.src_uniform, UniformData::TextureUnit(0))],
                viewport: mask_viewport,
                options: RenderOptions {
                    blend,
                    clear_ops: ClearOps { color: clear_color, ..ClearOps::default() },
                    ..RenderOptions::default()
                },
            });

            self.device.end_timer_query(&timer_query);
            self.current_timer.as_mut().unwrap().fill_times.push(TimerFuture::new(timer_query));
        }

        self.back_frame
            .alpha_tile_pages
            .get_mut(&dest_page)
            .unwrap()
            .must_preserve_framebuffer = true;
    }

    fn tile_transform(&self) -> Transform4F {
        let draw_viewport = self.draw_viewport().size().to_f32();
        let scale = Vector4F::new(2.0 / draw_viewport.x(), -2.0 / draw_viewport.y(), 1.0, 1.0);
        Transform4F::from_scale(scale).translate(Vector4F::new(-1.0, 1.0, 0.0, 1.0))
    }

    fn draw_tiles(&mut self,
                  tile_page: u16,
                  tile_count: u32,
                  color_texture_0: Option<TileBatchTexture>,
                  blend_mode: BlendMode,
                  filter: Filter) {
        // TODO(pcwalton): Disable blend for solid tiles.

        let needs_readable_framebuffer = blend_mode.needs_readable_framebuffer();
        if needs_readable_framebuffer {
            self.copy_alpha_tiles_to_dest_blend_texture(tile_count);
        }

        let clear_color = self.clear_color_for_draw_operation();
        let draw_viewport = self.draw_viewport();

        let timer_query = self.timer_query_cache.alloc(&self.device);
        self.device.begin_timer_query(&timer_query);

        let mut textures = vec![&self.back_frame.texture_metadata_texture];
        let mut uniforms = vec![
            (&self.tile_program.transform_uniform,
             UniformData::Mat4(self.tile_transform().to_columns())),
            (&self.tile_program.tile_size_uniform,
             UniformData::Vec2(F32x2::new(TILE_WIDTH as f32, TILE_HEIGHT as f32))),
            (&self.tile_program.framebuffer_size_uniform,
             UniformData::Vec2(draw_viewport.size().to_f32().0)),
            (&self.tile_program.texture_metadata_uniform, UniformData::TextureUnit(0)),
            (&self.tile_program.texture_metadata_size_uniform,
             UniformData::IVec2(I32x2::new(TEXTURE_METADATA_TEXTURE_WIDTH,
                                           TEXTURE_METADATA_TEXTURE_HEIGHT))),
        ];

        if needs_readable_framebuffer {
            uniforms.push((&self.tile_program.dest_texture_uniform,
                           UniformData::TextureUnit(textures.len() as u32)));
            textures.push(self.device
                              .framebuffer_texture(&self.back_frame.dest_blend_framebuffer));
        }

        if let Some(alpha_tile_page) = self.back_frame.alpha_tile_pages.get(&tile_page) {
            uniforms.push((&self.tile_program.mask_texture_0_uniform,
                        UniformData::TextureUnit(textures.len() as u32)));
            textures.push(self.device.framebuffer_texture(&alpha_tile_page.framebuffer));
        }

        // TODO(pcwalton): Refactor.
        let mut ctrl = 0;
        match color_texture_0 {
            Some(color_texture) => {
                let color_texture_page = self.texture_page(color_texture.page);
                let color_texture_size = self.device.texture_size(color_texture_page).to_f32();
                self.device.set_texture_sampling_mode(color_texture_page,
                                                    color_texture.sampling_flags);
                uniforms.push((&self.tile_program.color_texture_0_uniform,
                            UniformData::TextureUnit(textures.len() as u32)));
                uniforms.push((&self.tile_program.color_texture_0_size_uniform,
                            UniformData::Vec2(color_texture_size.0)));
                textures.push(color_texture_page);

                ctrl |= color_texture.composite_op.to_combine_mode() <<
                    COMBINER_CTRL_COLOR_COMBINE_SHIFT;
            }
            None => {
                uniforms.push((&self.tile_program.color_texture_0_size_uniform,
                               UniformData::Vec2(F32x2::default())));
            }
        }

        ctrl |= blend_mode.to_composite_ctrl() << COMBINER_CTRL_COMPOSITE_SHIFT;


        match filter {
            Filter::None => self.set_uniforms_for_no_filter(&mut uniforms),
            Filter::RadialGradient { line, radii, uv_origin } => {
                ctrl |= COMBINER_CTRL_FILTER_RADIAL_GRADIENT << COMBINER_CTRL_COLOR_FILTER_SHIFT;
                self.set_uniforms_for_radial_gradient_filter(&mut uniforms, line, radii, uv_origin)
            }
            Filter::PatternFilter(PatternFilter::Text {
                fg_color,
                bg_color,
                defringing_kernel,
                gamma_correction,
            }) => {
                ctrl |= COMBINER_CTRL_FILTER_TEXT << COMBINER_CTRL_COLOR_FILTER_SHIFT;
                self.set_uniforms_for_text_filter(&mut textures,
                                                  &mut uniforms,
                                                  fg_color,
                                                  bg_color,
                                                  defringing_kernel,
                                                  gamma_correction);
            }
            Filter::PatternFilter(PatternFilter::Blur { direction, sigma }) => {
                ctrl |= COMBINER_CTRL_FILTER_BLUR << COMBINER_CTRL_COLOR_FILTER_SHIFT;
                self.set_uniforms_for_blur_filter(&mut uniforms, direction, sigma);
            }
        }

        uniforms.push((&self.tile_program.ctrl_uniform, UniformData::Int(ctrl)));

        self.device.draw_elements_instanced(6, tile_count, &RenderState {
            target: &self.draw_render_target(),
            program: &self.tile_program.program,
            vertex_array: &self.back_frame.tile_vertex_array.vertex_array,
            primitive: Primitive::Triangles,
            textures: &textures,
            images: &[],
            uniforms: &uniforms,
            viewport: draw_viewport,
            options: RenderOptions {
                blend: blend_mode.to_blend_state(),
                stencil: self.stencil_state(),
                clear_ops: ClearOps { color: clear_color, ..ClearOps::default() },
                ..RenderOptions::default()
            },
        });

        self.device.end_timer_query(&timer_query);
        self.current_timer.as_mut().unwrap().tile_times.push(TimerFuture::new(timer_query));

        self.preserve_draw_framebuffer();
    }

    fn copy_alpha_tiles_to_dest_blend_texture(&mut self, tile_count: u32) {
        let draw_viewport = self.draw_viewport();

        let mut textures = vec![];
        let mut uniforms = vec![
            (&self.tile_copy_program.transform_uniform,
             UniformData::Mat4(self.tile_transform().to_columns())),
            (&self.tile_copy_program.tile_size_uniform,
             UniformData::Vec2(F32x2::new(TILE_WIDTH as f32, TILE_HEIGHT as f32))),
        ];

        let draw_framebuffer = match self.draw_render_target() {
            RenderTarget::Framebuffer(framebuffer) => framebuffer,
            RenderTarget::Default => panic!("Can't copy alpha tiles from default framebuffer!"),
        };
        let draw_texture = self.device.framebuffer_texture(&draw_framebuffer);

        uniforms.push((&self.tile_copy_program.src_uniform,
                       UniformData::TextureUnit(textures.len() as u32)));
        textures.push(draw_texture);
        uniforms.push((&self.tile_copy_program.framebuffer_size_uniform,
                       UniformData::Vec2(draw_viewport.size().to_f32().0)));

        self.device.draw_elements(tile_count * 6, &RenderState {
            target: &RenderTarget::Framebuffer(&self.back_frame.dest_blend_framebuffer),
            program: &self.tile_copy_program.program,
            vertex_array: &self.back_frame.tile_copy_vertex_array.vertex_array,
            primitive: Primitive::Triangles,
            textures: &textures,
            images: &[],
            uniforms: &uniforms,
            viewport: draw_viewport,
            options: RenderOptions {
                clear_ops: ClearOps {
                    color: Some(ColorF::new(1.0, 0.0, 0.0, 1.0)),
                    ..ClearOps::default()
                },
                ..RenderOptions::default()
            },
        });
    }

    fn draw_stencil(&mut self, quad_positions: &[Vector4F]) {
        self.device.allocate_buffer(&self.back_frame.stencil_vertex_array.vertex_buffer,
                                    BufferData::Memory(quad_positions),
                                    BufferTarget::Vertex);

        // Create indices for a triangle fan. (This is OK because the clipped quad should always be
        // convex.)
        let mut indices: Vec<u32> = vec![];
        for index in 1..(quad_positions.len() as u32 - 1) {
            indices.extend_from_slice(&[0, index as u32, index + 1]);
        }
        self.device.allocate_buffer(&self.back_frame.stencil_vertex_array.index_buffer,
                                    BufferData::Memory(&indices),
                                    BufferTarget::Index);

        self.device.draw_elements(indices.len() as u32, &RenderState {
            target: &self.draw_render_target(),
            program: &self.stencil_program.program,
            vertex_array: &self.back_frame.stencil_vertex_array.vertex_array,
            primitive: Primitive::Triangles,
            textures: &[],
            images: &[],
            uniforms: &[],
            viewport: self.draw_viewport(),
            options: RenderOptions {
                // FIXME(pcwalton): Should we really write to the depth buffer?
                depth: Some(DepthState { func: DepthFunc::Less, write: true }),
                stencil: Some(StencilState {
                    func: StencilFunc::Always,
                    reference: 1,
                    mask: 1,
                    write: true,
                }),
                color_mask: false,
                clear_ops: ClearOps { stencil: Some(0), ..ClearOps::default() },
                ..RenderOptions::default()
            },
        });
    }

    pub fn reproject_texture(
        &mut self,
        texture: &D::Texture,
        old_transform: &Transform4F,
        new_transform: &Transform4F,
    ) {
        let clear_color = self.clear_color_for_draw_operation();

        self.device.draw_elements(6, &RenderState {
            target: &self.draw_render_target(),
            program: &self.reprojection_program.program,
            vertex_array: &self.back_frame.reprojection_vertex_array.vertex_array,
            primitive: Primitive::Triangles,
            textures: &[texture],
            images: &[],
            uniforms: &[
                (&self.reprojection_program.old_transform_uniform,
                 UniformData::from_transform_3d(old_transform)),
                (&self.reprojection_program.new_transform_uniform,
                 UniformData::from_transform_3d(new_transform)),
                (&self.reprojection_program.texture_uniform, UniformData::TextureUnit(0)),
            ],
            viewport: self.draw_viewport(),
            options: RenderOptions {
                blend: BlendMode::SrcOver.to_blend_state(),
                depth: Some(DepthState { func: DepthFunc::Less, write: false, }),
                clear_ops: ClearOps { color: clear_color, ..ClearOps::default() },
                ..RenderOptions::default()
            },
        });

        self.preserve_draw_framebuffer();
    }

    pub fn draw_render_target(&self) -> RenderTarget<D> {
        match self.render_target_stack.last() {
            Some(&render_target_id) => {
                let texture_page_id = self.render_target_location(render_target_id).page;
                let framebuffer = self.texture_page_framebuffer(texture_page_id);
                RenderTarget::Framebuffer(framebuffer)
            }
            None => {
                if self.flags.contains(RendererFlags::INTERMEDIATE_DEST_FRAMEBUFFER_NEEDED) {
                    RenderTarget::Framebuffer(&self.back_frame.intermediate_dest_framebuffer)
                } else {
                    match self.dest_framebuffer {
                        DestFramebuffer::Default { .. } => RenderTarget::Default,
                        DestFramebuffer::Other(ref framebuffer) => {
                            RenderTarget::Framebuffer(framebuffer)
                        }
                    }
                }
            }
        }
    }

    fn push_render_target(&mut self, render_target_id: RenderTargetId) {
        self.render_target_stack.push(render_target_id);
    }

    fn pop_render_target(&mut self) {
        self.render_target_stack.pop().expect("Render target stack underflow!");
    }

    fn set_uniforms_for_no_filter<'a>(&'a self,
                                      uniforms: &mut Vec<(&'a D::Uniform, UniformData)>) {
        uniforms.extend_from_slice(&[
            (&self.tile_program.filter_params_0_uniform, UniformData::Vec4(F32x4::default())),
            (&self.tile_program.filter_params_1_uniform, UniformData::Vec4(F32x4::default())),
            (&self.tile_program.filter_params_2_uniform, UniformData::Vec4(F32x4::default())),
        ]);
    }

    fn set_uniforms_for_radial_gradient_filter<'a>(
            &'a self,
            uniforms: &mut Vec<(&'a D::Uniform, UniformData)>,
            line: LineSegment2F,
            radii: F32x2,
            uv_origin: Vector2F) {
        uniforms.extend_from_slice(&[
            (&self.tile_program.filter_params_0_uniform,
             UniformData::Vec4(line.from().0.concat_xy_xy(line.vector().0))),
            (&self.tile_program.filter_params_1_uniform,
             UniformData::Vec4(radii.concat_xy_xy(uv_origin.0))),
            (&self.tile_program.filter_params_2_uniform, UniformData::Vec4(F32x4::default())),
        ]);
    }

    fn set_uniforms_for_text_filter<'a>(&'a self,
                                        textures: &mut Vec<&'a D::Texture>,
                                        uniforms: &mut Vec<(&'a D::Uniform, UniformData)>,
                                        fg_color: ColorF,
                                        bg_color: ColorF,
                                        defringing_kernel: Option<DefringingKernel>,
                                        gamma_correction: bool) {
        let gamma_lut_texture_unit = textures.len() as u32;
        textures.push(&self.gamma_lut_texture);

        match defringing_kernel {
            Some(ref kernel) => {
                uniforms.push((&self.tile_program.filter_params_0_uniform,
                               UniformData::Vec4(F32x4::from_slice(&kernel.0))));
            }
            None => {
                uniforms.push((&self.tile_program.filter_params_0_uniform,
                               UniformData::Vec4(F32x4::default())));
            }
        }

        let mut params_2 = fg_color.0;
        params_2.set_w(gamma_correction as i32 as f32);

        uniforms.extend_from_slice(&[
            (&self.tile_program.gamma_lut_uniform,
             UniformData::TextureUnit(gamma_lut_texture_unit)),
            (&self.tile_program.filter_params_1_uniform, UniformData::Vec4(bg_color.0)),
            (&self.tile_program.filter_params_2_uniform, UniformData::Vec4(params_2)),
        ]);

    }

    fn set_uniforms_for_blur_filter<'a>(&'a self,
                                        uniforms: &mut Vec<(&'a D::Uniform, UniformData)>,
                                        direction: BlurDirection,
                                        sigma: f32) {
        let sigma_inv = 1.0 / sigma;
        let gauss_coeff_x = SQRT_2_PI_INV * sigma_inv;
        let gauss_coeff_y = f32::exp(-0.5 * sigma_inv * sigma_inv);
        let gauss_coeff_z = gauss_coeff_y * gauss_coeff_y;

        let src_offset = match direction {
            BlurDirection::X => vec2f(1.0, 0.0),
            BlurDirection::Y => vec2f(0.0, 1.0),
        };

        let support = f32::ceil(1.5 * sigma) * 2.0;

        uniforms.extend_from_slice(&[
            (&self.tile_program.filter_params_0_uniform,
             UniformData::Vec4(src_offset.0.concat_xy_xy(F32x2::new(support, 0.0)))),
            (&self.tile_program.filter_params_1_uniform,
             UniformData::Vec4(F32x4::new(gauss_coeff_x, gauss_coeff_y, gauss_coeff_z, 0.0))),
            (&self.tile_program.filter_params_2_uniform, UniformData::Vec4(F32x4::default())),
        ]);
    }

    fn blit_intermediate_dest_framebuffer_if_necessary(&mut self) {
        if !self.flags.contains(RendererFlags::INTERMEDIATE_DEST_FRAMEBUFFER_NEEDED) {
            return;
        }

        let main_viewport = self.main_viewport();

        let uniforms = [(&self.blit_program.src_uniform, UniformData::TextureUnit(0))];
        let textures = [
            (self.device.framebuffer_texture(&self.back_frame.intermediate_dest_framebuffer))
        ];

        self.device.draw_elements(6, &RenderState {
            target: &RenderTarget::Default,
            program: &self.blit_program.program,
            vertex_array: &self.back_frame.blit_vertex_array.vertex_array,
            primitive: Primitive::Triangles,
            textures: &textures[..],
            images: &[],
            uniforms: &uniforms[..],
            viewport: main_viewport,
            options: RenderOptions {
                clear_ops: ClearOps {
                    color: Some(ColorF::new(0.0, 0.0, 0.0, 1.0)),
                    ..ClearOps::default()
                },
                ..RenderOptions::default()
            },
        });
    }

    fn stencil_state(&self) -> Option<StencilState> {
        if !self.flags.contains(RendererFlags::USE_DEPTH) {
            return None;
        }

        Some(StencilState {
            func: StencilFunc::Equal,
            reference: 1,
            mask: 1,
            write: false,
        })
    }

    fn clear_color_for_draw_operation(&self) -> Option<ColorF> {
        let must_preserve_contents = match self.render_target_stack.last() {
            Some(&render_target_id) => {
                let texture_page = self.render_target_location(render_target_id).page;
                self.texture_pages[texture_page.0 as usize]
                    .as_ref()
                    .expect("Draw target texture page not allocated!")
                    .must_preserve_contents
            }
            None => {
                self.back_frame
                    .framebuffer_flags
                    .contains(FramebufferFlags::MUST_PRESERVE_DEST_FRAMEBUFFER_CONTENTS)
            }
        };

        if must_preserve_contents {
            None
        } else if self.render_target_stack.is_empty() {
            self.options.background_color
        } else {
            Some(ColorF::default())
        }
    }

    fn preserve_draw_framebuffer(&mut self) {
        match self.render_target_stack.last() {
            Some(&render_target_id) => {
                let texture_page = self.render_target_location(render_target_id).page;
                self.texture_pages[texture_page.0 as usize]
                    .as_mut()
                    .expect("Draw target texture page not allocated!")
                    .must_preserve_contents = true;
            }
            None => {
                self.back_frame
                    .framebuffer_flags
                    .insert(FramebufferFlags::MUST_PRESERVE_DEST_FRAMEBUFFER_CONTENTS);
            }
        }
    }

    pub fn draw_viewport(&self) -> RectI {
        match self.render_target_stack.last() {
            Some(&render_target_id) => self.render_target_location(render_target_id).rect,
            None => self.main_viewport(),
        }
    }

    fn main_viewport(&self) -> RectI {
        match self.dest_framebuffer {
            DestFramebuffer::Default { viewport, .. } => viewport,
            DestFramebuffer::Other(ref framebuffer) => {
                let size = self
                    .device
                    .texture_size(self.device.framebuffer_texture(framebuffer));
                RectI::new(Vector2I::default(), size)
            }
        }
    }

    fn mask_viewport(&self) -> RectI {
        RectI::new(Vector2I::zero(), vec2i(MASK_FRAMEBUFFER_WIDTH, MASK_FRAMEBUFFER_HEIGHT))
    }

    fn render_target_location(&self, render_target_id: RenderTargetId) -> TextureLocation {
        self.render_targets[render_target_id.render_target as usize].location
    }

    fn texture_page_framebuffer(&self, id: TexturePageId) -> &D::Framebuffer {
        &self.texture_pages[id.0 as usize]
             .as_ref()
             .expect("Texture page not allocated!")
             .framebuffer
    }

    fn texture_page(&self, id: TexturePageId) -> &D::Texture {
        self.device.framebuffer_texture(&self.texture_page_framebuffer(id))
    }
}

impl<D> Frame<D> where D: Device {
    // FIXME(pcwalton): This signature shouldn't be so big. Make a struct.
    fn new(device: &D,
           blit_program: &BlitProgram<D>,
           tile_program: &TileProgram<D>,
           tile_copy_program: &CopyTileProgram<D>,
           tile_clip_program: &ClipTileProgram<D>,
           reprojection_program: &ReprojectionProgram<D>,
           stencil_program: &StencilProgram<D>,
           quad_vertex_positions_buffer: &D::Buffer,
           quad_vertex_indices_buffer: &D::Buffer,
           window_size: Vector2I)
           -> Frame<D> {
        let tile_vertex_buffer = device.create_buffer(BufferUploadMode::Dynamic);
        let quads_vertex_indices_buffer = device.create_buffer(BufferUploadMode::Dynamic);

        let blit_vertex_array = BlitVertexArray::new(device,
                                                     &blit_program,
                                                     &quad_vertex_positions_buffer,
                                                     &quad_vertex_indices_buffer);
        let tile_vertex_array = TileVertexArray::new(device,
                                                     &tile_program,
                                                     &tile_vertex_buffer,
                                                     &quad_vertex_positions_buffer,
                                                     &quad_vertex_indices_buffer);
        let tile_copy_vertex_array = CopyTileVertexArray::new(device,
                                                              &tile_copy_program,
                                                              &tile_vertex_buffer,
                                                              &quads_vertex_indices_buffer);
        let tile_clip_vertex_array = ClipTileVertexArray::new(device,
                                                              &tile_clip_program,
                                                              &quad_vertex_positions_buffer,
                                                              &quad_vertex_indices_buffer);
        let reprojection_vertex_array = ReprojectionVertexArray::new(device,
                                                                     &reprojection_program,
                                                                     &quad_vertex_positions_buffer,
                                                                     &quad_vertex_indices_buffer);
        let stencil_vertex_array = StencilVertexArray::new(device, &stencil_program);

        let fill_vertex_storage_allocator = FillVertexStorageAllocator::new(device);

        let texture_metadata_texture_size = vec2i(TEXTURE_METADATA_TEXTURE_WIDTH,
                                                  TEXTURE_METADATA_TEXTURE_HEIGHT);
        let texture_metadata_texture = device.create_texture(TextureFormat::RGBA16F,
                                                             texture_metadata_texture_size);

        let intermediate_dest_texture = device.create_texture(TextureFormat::RGBA8, window_size);
        let intermediate_dest_framebuffer = device.create_framebuffer(intermediate_dest_texture);

        let dest_blend_texture = device.create_texture(TextureFormat::RGBA8, window_size);
        let dest_blend_framebuffer = device.create_framebuffer(dest_blend_texture);

        Frame {
            blit_vertex_array,
            tile_vertex_array,
            tile_copy_vertex_array,
            tile_clip_vertex_array,
            reprojection_vertex_array,
            stencil_vertex_array,
            fill_vertex_storage_allocator,
            tile_vertex_buffer,
            quads_vertex_indices_buffer,
            quads_vertex_indices_length: 0,
            alpha_tile_pages: FxHashMap::default(),
            texture_metadata_texture,
            intermediate_dest_framebuffer,
            dest_blend_framebuffer,
            framebuffer_flags: FramebufferFlags::empty(),
        }
    }
}

// Buffer management

struct FillVertexStorageAllocator<D> where D: Device {
    free: Vec<FillVertexStorage<D>>,
    in_use: Vec<FillVertexStorage<D>>,
}

struct FillVertexStorage<D> where D: Device {
    vertex_buffer: D::Buffer,
    auxiliary: FillVertexStorageAuxiliary<D>,
}

enum FillVertexStorageAuxiliary<D> where D: Device {
    Raster { vertex_array: FillVertexArray<D> },
    Compute {
        next_fills_buffer: D::Buffer,
        tile_map_buffer: D::Buffer,
    },
}

impl<D> FillVertexStorageAllocator<D> where D: Device {
    fn new(_: &D) -> FillVertexStorageAllocator<D> {
        FillVertexStorageAllocator { free: vec![], in_use: vec![] }
    }

    fn allocate(&mut self,
                device: &D,
                fill_program: &FillProgram<D>,
                quad_vertex_positions_buffer: &D::Buffer,
                quad_vertex_indices_buffer: &D::Buffer)
                -> &FillVertexStorage<D> {
        match self.free.pop() {
            Some(storage) => self.in_use.push(storage),
            None => {
                self.in_use.push(FillVertexStorage::new(device,
                                                        fill_program,
                                                        quad_vertex_positions_buffer,
                                                        quad_vertex_indices_buffer));
            }
        }
        self.in_use.last().unwrap()
    }

    fn end_frame(&mut self) {
        self.free.extend(mem::replace(&mut self.in_use, vec![]).into_iter())
    }
}

impl<D> FillVertexStorage<D> where D: Device {
    fn new(device: &D,
           fill_program: &FillProgram<D>,
           quad_vertex_positions_buffer: &D::Buffer,
           quad_vertex_indices_buffer: &D::Buffer)
           -> FillVertexStorage<D> {
        let vertex_buffer = device.create_buffer(BufferUploadMode::Dynamic);
        // FIXME(pcwalton): * 2 is a hack; fix.
        let vertex_buffer_data: BufferData<Fill> = BufferData::Uninitialized(MAX_FILLS_PER_BATCH * 10);
        device.allocate_buffer(&vertex_buffer, vertex_buffer_data, BufferTarget::Vertex);

        let auxiliary = match fill_program {
            FillProgram::Raster(ref fill_raster_program) => {
                FillVertexStorageAuxiliary::Raster {
                    vertex_array: FillVertexArray::new(device,
                                                       fill_raster_program,
                                                       &vertex_buffer,
                                                       quad_vertex_positions_buffer,
                                                       quad_vertex_indices_buffer),
                }
            }
            FillProgram::Compute(_) => {
                let next_fills_buffer = device.create_buffer(BufferUploadMode::Dynamic);
                let tile_map_buffer = device.create_buffer(BufferUploadMode::Dynamic);
                // FIXME(pcwalton): * 2 is a hack; fix.
                let next_fills_buffer_data: BufferData<i32> =
                    BufferData::Uninitialized(MAX_FILLS_PER_BATCH * 10);
                let tile_map_buffer_data: BufferData<i32> =
                    BufferData::Uninitialized(256 * 256);
                device.allocate_buffer(&next_fills_buffer,
                                       next_fills_buffer_data,
                                       BufferTarget::Storage);
                device.allocate_buffer(&tile_map_buffer,
                                       tile_map_buffer_data,
                                       BufferTarget::Storage);
                FillVertexStorageAuxiliary::Compute { next_fills_buffer, tile_map_buffer }
            }
        };

        FillVertexStorage { vertex_buffer, auxiliary }
    }
}

// Render stats

#[derive(Clone, Copy, Debug, Default)]
pub struct RenderStats {
    pub path_count: usize,
    pub fill_count: usize,
    pub alpha_tile_count: usize,
    pub solid_tile_count: usize,
    pub cpu_build_time: Duration,
}

impl Add<RenderStats> for RenderStats {
    type Output = RenderStats;
    fn add(self, other: RenderStats) -> RenderStats {
        RenderStats {
            path_count: self.path_count + other.path_count,
            solid_tile_count: self.solid_tile_count + other.solid_tile_count,
            alpha_tile_count: self.alpha_tile_count + other.alpha_tile_count,
            fill_count: self.fill_count + other.fill_count,
            cpu_build_time: self.cpu_build_time + other.cpu_build_time,
        }
    }
}

impl Div<usize> for RenderStats {
    type Output = RenderStats;
    fn div(self, divisor: usize) -> RenderStats {
        RenderStats {
            path_count: self.path_count / divisor,
            solid_tile_count: self.solid_tile_count / divisor,
            alpha_tile_count: self.alpha_tile_count / divisor,
            fill_count: self.fill_count / divisor,
            cpu_build_time: self.cpu_build_time / divisor as u32,
        }
    }
}

struct TimerQueryCache<D> where D: Device {
    free_queries: Vec<D::TimerQuery>,
}

struct PendingTimer<D> where D: Device {
    fill_times: Vec<TimerFuture<D>>,
    tile_times: Vec<TimerFuture<D>>,
}

enum TimerFuture<D> where D: Device {
    Pending(D::TimerQuery),
    Resolved(Duration),
}

impl<D> TimerQueryCache<D> where D: Device {
    fn new(_: &D) -> TimerQueryCache<D> {
        TimerQueryCache { free_queries: vec![] }
    }

    fn alloc(&mut self, device: &D) -> D::TimerQuery {
        self.free_queries.pop().unwrap_or_else(|| device.create_timer_query())
    }

    fn free(&mut self, old_query: D::TimerQuery) {
        self.free_queries.push(old_query);
    }
}

impl<D> PendingTimer<D> where D: Device {
    fn new() -> PendingTimer<D> {
        PendingTimer { fill_times: vec![], tile_times: vec![] }
    }

    fn poll(&mut self, device: &D) -> Vec<D::TimerQuery> {
        let mut old_queries = vec![];
        for future in self.fill_times.iter_mut().chain(self.tile_times.iter_mut()) {
            if let Some(old_query) = future.poll(device) {
                old_queries.push(old_query)
            }
        }
        old_queries
    }

    fn total_time(&self) -> Option<Duration> {
        let mut total = Duration::default();
        for future in self.fill_times.iter().chain(self.tile_times.iter()) {
            match *future {
                TimerFuture::Pending(_) => return None,
                TimerFuture::Resolved(time) => total += time,
            }
        }
        Some(total)
    }
}

impl<D> TimerFuture<D> where D: Device {
    fn new(query: D::TimerQuery) -> TimerFuture<D> {
        TimerFuture::Pending(query)
    }

    fn poll(&mut self, device: &D) -> Option<D::TimerQuery> {
        let duration = match *self {
            TimerFuture::Pending(ref query) => device.try_recv_timer_query(query),
            TimerFuture::Resolved(_) => None,
        };
        match duration {
            None => None,
            Some(duration) => {
                match mem::replace(self, TimerFuture::Resolved(duration)) {
                    TimerFuture::Resolved(_) => unreachable!(),
                    TimerFuture::Pending(old_query) => Some(old_query),
                }
            }
        }
    }
}

#[derive(Clone, Copy, Debug)]
pub struct RenderTime {
    pub gpu_time: Duration,
}

impl Default for RenderTime {
    #[inline]
    fn default() -> RenderTime {
        RenderTime { gpu_time: Duration::new(0, 0) }
    }
}

impl Add<RenderTime> for RenderTime {
    type Output = RenderTime;

    #[inline]
    fn add(self, other: RenderTime) -> RenderTime {
        RenderTime { gpu_time: self.gpu_time + other.gpu_time }
    }
}

impl Div<usize> for RenderTime {
    type Output = RenderTime;

    #[inline]
    fn div(self, divisor: usize) -> RenderTime {
        RenderTime { gpu_time: self.gpu_time / divisor as u32 }
    }
}

bitflags! {
    struct FramebufferFlags: u8 {
        const MUST_PRESERVE_MASK_FRAMEBUFFER_CONTENTS = 0x01;
        const MUST_PRESERVE_DEST_FRAMEBUFFER_CONTENTS = 0x02;
    }
}

struct TextureCache<D> where D: Device {
    textures: Vec<D::Texture>,
}

impl<D> TextureCache<D> where D: Device {
    fn new() -> TextureCache<D> {
        TextureCache { textures: vec![] }
    }

    fn create_texture(&mut self, device: &mut D, format: TextureFormat, size: Vector2I)
                      -> D::Texture {
        for index in 0..self.textures.len() {
            if device.texture_size(&self.textures[index]) == size &&
                    device.texture_format(&self.textures[index]) == format {
                return self.textures.remove(index);
            }
        }

        device.create_texture(format, size)
    }

    fn release_texture(&mut self, texture: D::Texture) {
        if self.textures.len() == TEXTURE_CACHE_SIZE {
            self.textures.pop();
        }
        self.textures.insert(0, texture);
    }
}

struct TexturePage<D> where D: Device {
    framebuffer: D::Framebuffer,
    must_preserve_contents: bool,
}

struct RenderTargetInfo {
    location: TextureLocation,
}

trait ToBlendState {
    fn to_blend_state(self) -> Option<BlendState>;
}

impl ToBlendState for BlendMode {
    fn to_blend_state(self) -> Option<BlendState> {
        match self {
            BlendMode::Clear => {
                Some(BlendState {
                    src_rgb_factor: BlendFactor::Zero,
                    dest_rgb_factor: BlendFactor::Zero,
                    src_alpha_factor: BlendFactor::Zero,
                    dest_alpha_factor: BlendFactor::Zero,
                    ..BlendState::default()
                })
            }
            BlendMode::SrcOver => {
                Some(BlendState {
                    src_rgb_factor: BlendFactor::One,
                    dest_rgb_factor: BlendFactor::OneMinusSrcAlpha,
                    src_alpha_factor: BlendFactor::One,
                    dest_alpha_factor: BlendFactor::OneMinusSrcAlpha,
                    ..BlendState::default()
                })
            }
            BlendMode::DestOver => {
                Some(BlendState {
                    src_rgb_factor: BlendFactor::OneMinusDestAlpha,
                    dest_rgb_factor: BlendFactor::One,
                    src_alpha_factor: BlendFactor::OneMinusDestAlpha,
                    dest_alpha_factor: BlendFactor::One,
                    ..BlendState::default()
                })
            }
            BlendMode::SrcIn => {
                Some(BlendState {
                    src_rgb_factor: BlendFactor::DestAlpha,
                    dest_rgb_factor: BlendFactor::Zero,
                    src_alpha_factor: BlendFactor::DestAlpha,
                    dest_alpha_factor: BlendFactor::Zero,
                    ..BlendState::default()
                })
            }
            BlendMode::DestIn => {
                Some(BlendState {
                    src_rgb_factor: BlendFactor::Zero,
                    dest_rgb_factor: BlendFactor::SrcAlpha,
                    src_alpha_factor: BlendFactor::Zero,
                    dest_alpha_factor: BlendFactor::SrcAlpha,
                    ..BlendState::default()
                })
            }
            BlendMode::SrcOut => {
                Some(BlendState {
                    src_rgb_factor: BlendFactor::OneMinusDestAlpha,
                    dest_rgb_factor: BlendFactor::Zero,
                    src_alpha_factor: BlendFactor::OneMinusDestAlpha,
                    dest_alpha_factor: BlendFactor::Zero,
                    ..BlendState::default()
                })
            }
            BlendMode::DestOut => {
                Some(BlendState {
                    src_rgb_factor: BlendFactor::Zero,
                    dest_rgb_factor: BlendFactor::OneMinusSrcAlpha,
                    src_alpha_factor: BlendFactor::Zero,
                    dest_alpha_factor: BlendFactor::OneMinusSrcAlpha,
                    ..BlendState::default()
                })
            }
            BlendMode::SrcAtop => {
                Some(BlendState {
                    src_rgb_factor: BlendFactor::DestAlpha,
                    dest_rgb_factor: BlendFactor::OneMinusSrcAlpha,
                    src_alpha_factor: BlendFactor::DestAlpha,
                    dest_alpha_factor: BlendFactor::OneMinusSrcAlpha,
                    ..BlendState::default()
                })
            }
            BlendMode::DestAtop => {
                Some(BlendState {
                    src_rgb_factor: BlendFactor::OneMinusDestAlpha,
                    dest_rgb_factor: BlendFactor::SrcAlpha,
                    src_alpha_factor: BlendFactor::OneMinusDestAlpha,
                    dest_alpha_factor: BlendFactor::SrcAlpha,
                    ..BlendState::default()
                })
            }
            BlendMode::Xor => {
                Some(BlendState {
                    src_rgb_factor: BlendFactor::OneMinusDestAlpha,
                    dest_rgb_factor: BlendFactor::OneMinusSrcAlpha,
                    src_alpha_factor: BlendFactor::OneMinusDestAlpha,
                    dest_alpha_factor: BlendFactor::OneMinusSrcAlpha,
                    ..BlendState::default()
                })
            }
            BlendMode::Lighter => {
                Some(BlendState {
                    src_rgb_factor: BlendFactor::One,
                    dest_rgb_factor: BlendFactor::One,
                    src_alpha_factor: BlendFactor::One,
                    dest_alpha_factor: BlendFactor::One,
                    ..BlendState::default()
                })
            }
            BlendMode::Copy |
            BlendMode::Darken |
            BlendMode::Lighten |
            BlendMode::Multiply |
            BlendMode::Screen |
            BlendMode::HardLight |
            BlendMode::Overlay |
            BlendMode::ColorDodge |
            BlendMode::ColorBurn |
            BlendMode::SoftLight |
            BlendMode::Difference |
            BlendMode::Exclusion |
            BlendMode::Hue |
            BlendMode::Saturation |
            BlendMode::Color |
            BlendMode::Luminosity => {
                // Blending is done manually in the shader.
                None
            }
        }
    }
}

pub trait BlendModeExt {
    fn needs_readable_framebuffer(self) -> bool;
}

impl BlendModeExt for BlendMode {
    fn needs_readable_framebuffer(self) -> bool {
        match self {
            BlendMode::Clear |
            BlendMode::SrcOver |
            BlendMode::DestOver |
            BlendMode::SrcIn |
            BlendMode::DestIn |
            BlendMode::SrcOut |
            BlendMode::DestOut |
            BlendMode::SrcAtop |
            BlendMode::DestAtop |
            BlendMode::Xor |
            BlendMode::Lighter |
            BlendMode::Copy => false,
            BlendMode::Lighten |
            BlendMode::Darken |
            BlendMode::Multiply |
            BlendMode::Screen |
            BlendMode::HardLight |
            BlendMode::Overlay |
            BlendMode::ColorDodge |
            BlendMode::ColorBurn |
            BlendMode::SoftLight |
            BlendMode::Difference |
            BlendMode::Exclusion |
            BlendMode::Hue |
            BlendMode::Saturation |
            BlendMode::Color |
            BlendMode::Luminosity => true,
        }
    }
}

struct AlphaTilePage<D> where D: Device {
    buffered_fills: Vec<Fill>,
    framebuffer: D::Framebuffer,
    must_preserve_framebuffer: bool,
}

impl<D> AlphaTilePage<D> where D: Device {
    fn new(device: &mut D) -> AlphaTilePage<D> {
        let framebuffer_size = vec2i(MASK_FRAMEBUFFER_WIDTH, MASK_FRAMEBUFFER_HEIGHT);
        let framebuffer_texture = device.create_texture(TextureFormat::R16F, framebuffer_size);
        let framebuffer = device.create_framebuffer(framebuffer_texture);
        AlphaTilePage { buffered_fills: vec![], framebuffer, must_preserve_framebuffer: false }
    }
}

bitflags! {
    struct RendererFlags: u8 {
        // Whether we need a depth buffer.
        const USE_DEPTH = 0x01;
        // Whether an intermediate destination framebuffer is needed.
        //
        // This will be true if any exotic blend modes are used at the top level (not inside a
        // render target), *and* the output framebuffer is the default framebuffer.
        const INTERMEDIATE_DEST_FRAMEBUFFER_NEEDED = 0x02;
    }
}

trait ToCompositeCtrl {
    fn to_composite_ctrl(&self) -> i32;
}

impl ToCompositeCtrl for BlendMode {
    fn to_composite_ctrl(&self) -> i32 {
        match *self {
            BlendMode::SrcOver |
            BlendMode::SrcAtop |
            BlendMode::DestOver |
            BlendMode::DestOut |
            BlendMode::Xor |
            BlendMode::Lighter |
            BlendMode::Clear |
            BlendMode::Copy |
            BlendMode::SrcIn |
            BlendMode::SrcOut |
            BlendMode::DestIn |
            BlendMode::DestAtop => COMBINER_CTRL_COMPOSITE_NORMAL,
            BlendMode::Multiply => COMBINER_CTRL_COMPOSITE_MULTIPLY,
            BlendMode::Darken => COMBINER_CTRL_COMPOSITE_DARKEN,
            BlendMode::Lighten => COMBINER_CTRL_COMPOSITE_LIGHTEN,
            BlendMode::Screen => COMBINER_CTRL_COMPOSITE_SCREEN,
            BlendMode::Overlay => COMBINER_CTRL_COMPOSITE_OVERLAY,
            BlendMode::ColorDodge => COMBINER_CTRL_COMPOSITE_COLOR_DODGE,
            BlendMode::ColorBurn => COMBINER_CTRL_COMPOSITE_COLOR_BURN,
            BlendMode::HardLight => COMBINER_CTRL_COMPOSITE_HARD_LIGHT,
            BlendMode::SoftLight => COMBINER_CTRL_COMPOSITE_SOFT_LIGHT,
            BlendMode::Difference => COMBINER_CTRL_COMPOSITE_DIFFERENCE,
            BlendMode::Exclusion => COMBINER_CTRL_COMPOSITE_EXCLUSION,
            BlendMode::Hue => COMBINER_CTRL_COMPOSITE_HUE,
            BlendMode::Saturation => COMBINER_CTRL_COMPOSITE_SATURATION,
            BlendMode::Color => COMBINER_CTRL_COMPOSITE_COLOR,
            BlendMode::Luminosity => COMBINER_CTRL_COMPOSITE_LUMINOSITY,
        }
    }
}

trait ToCombineMode {
    fn to_combine_mode(self) -> i32;
}

impl ToCombineMode for PaintCompositeOp {
    fn to_combine_mode(self) -> i32 {
        match self {
            PaintCompositeOp::DestIn => COMBINER_CTRL_COLOR_COMBINE_DEST_IN,
            PaintCompositeOp::SrcIn => COMBINER_CTRL_COLOR_COMBINE_SRC_IN,
        }
    }
}<|MERGE_RESOLUTION|>--- conflicted
+++ resolved
@@ -130,13 +130,9 @@
     current_cpu_build_time: Option<Duration>,
     current_timer: Option<PendingTimer<D>>,
     pending_timers: VecDeque<PendingTimer<D>>,
-<<<<<<< HEAD
-    free_timer_queries: Vec<D::TimerQuery>,
-
+    timer_query_cache: TimerQueryCache<D>,
+    
     #[cfg(feature="debug_ui")]
-=======
-    timer_query_cache: TimerQueryCache<D>,
->>>>>>> da2f65dd
     pub debug_ui_presenter: DebugUIPresenter<D>,
 
     // Extra info
@@ -189,11 +185,9 @@
 
         let window_size = dest_framebuffer.window_size(&device);
 
-<<<<<<< HEAD
+        let timer_query_cache = TimerQueryCache::new(&device);
+
         #[cfg(feature="debug_ui")]
-=======
-        let timer_query_cache = TimerQueryCache::new(&device);
->>>>>>> da2f65dd
         let debug_ui_presenter = DebugUIPresenter::new(&device, resources, window_size);
 
         let front_frame = Frame::new(&device,
@@ -250,12 +244,9 @@
             current_cpu_build_time: None,
             current_timer: None,
             pending_timers: VecDeque::new(),
-<<<<<<< HEAD
-            free_timer_queries: timer_queries,
+            timer_query_cache,
+
             #[cfg(feature="debug_ui")]
-=======
-            timer_query_cache,
->>>>>>> da2f65dd
             debug_ui_presenter,
 
             texture_cache: TextureCache::new(),
