// pathfinder/svg/src/lib.rs
//
// Copyright © 2019 The Pathfinder Project Developers.
//
// Licensed under the Apache License, Version 2.0 <LICENSE-APACHE or
// http://www.apache.org/licenses/LICENSE-2.0> or the MIT license
// <LICENSE-MIT or http://opensource.org/licenses/MIT>, at your
// option. This file may not be copied, modified, or distributed
// except according to those terms.

//! Converts a subset of SVG to a Pathfinder scene.

#[macro_use]
extern crate bitflags;

use hashbrown::HashMap;
use pathfinder_color::ColorU;
use pathfinder_content::effects::BlendMode;
use pathfinder_content::fill::FillRule;
use pathfinder_content::outline::Outline;
use pathfinder_content::segment::{Segment, SegmentFlags};
use pathfinder_content::stroke::{LineCap, LineJoin, OutlineStrokeToFill, StrokeStyle};
use pathfinder_content::transform::Transform2FPathIter;
use pathfinder_geometry::line_segment::LineSegment2F;
use pathfinder_geometry::rect::RectF;
use pathfinder_geometry::transform2d::Transform2F;
use pathfinder_geometry::vector::Vector2F;
use pathfinder_renderer::paint::Paint;
use pathfinder_renderer::scene::{ClipPath, ClipPathId, DrawPath, Scene};
use std::fmt::{Display, Formatter, Result as FormatResult};
use usvg::{Color as SvgColor, FillRule as UsvgFillRule, LineCap as UsvgLineCap};
use usvg::{LineJoin as UsvgLineJoin, Node, NodeExt, NodeKind, Opacity, Paint as UsvgPaint};
use usvg::{PathSegment as UsvgPathSegment, Rect as UsvgRect, Transform as UsvgTransform};
use usvg::{Tree, Visibility};

const HAIRLINE_STROKE_WIDTH: f32 = 0.0333;

pub struct BuiltSVG {
    pub scene: Scene,
    pub result_flags: BuildResultFlags,
    pub clip_paths: HashMap<String, ClipPathId>,
}

bitflags! {
    // NB: If you change this, make sure to update the `Display`
    // implementation as well.
    pub struct BuildResultFlags: u16 {
        const UNSUPPORTED_CLIP_PATH_NODE       = 0x0001;
        const UNSUPPORTED_DEFS_NODE            = 0x0002;
        const UNSUPPORTED_FILTER_NODE          = 0x0004;
        const UNSUPPORTED_IMAGE_NODE           = 0x0008;
        const UNSUPPORTED_LINEAR_GRADIENT_NODE = 0x0010;
        const UNSUPPORTED_MASK_NODE            = 0x0020;
        const UNSUPPORTED_PATTERN_NODE         = 0x0040;
        const UNSUPPORTED_RADIAL_GRADIENT_NODE = 0x0080;
        const UNSUPPORTED_NESTED_SVG_NODE      = 0x0100;
        const UNSUPPORTED_TEXT_NODE            = 0x0200;
        const UNSUPPORTED_LINK_PAINT           = 0x0400;
        const UNSUPPORTED_CLIP_PATH_ATTR       = 0x0800;
        const UNSUPPORTED_FILTER_ATTR          = 0x1000;
        const UNSUPPORTED_MASK_ATTR            = 0x2000;
        const UNSUPPORTED_OPACITY_ATTR         = 0x4000;
    }
}

impl BuiltSVG {
<<<<<<< HEAD
    pub fn from_tree(tree: Tree) -> BuiltSVG {
=======
    // TODO(pcwalton): Allow a global transform to be set.
    #[inline]
    pub fn from_tree(tree: &Tree) -> BuiltSVG {
        BuiltSVG::from_tree_and_scene(tree, Scene::new())
    }

    // TODO(pcwalton): Allow a global transform to be set.
    pub fn from_tree_and_scene(tree: &Tree, scene: Scene) -> BuiltSVG {
>>>>>>> 0b102ec9
        // TODO(pcwalton): Maybe have a `SVGBuilder` type to hold the clip path IDs and other
        // transient data separate from `BuiltSVG`?
        let mut built_svg = BuiltSVG {
            scene,
            result_flags: BuildResultFlags::empty(),
            clip_paths: HashMap::new(),
        };

        let root = &tree.root();
        match *root.borrow() {
            NodeKind::Svg(ref svg) => {
                built_svg.scene.set_view_box(usvg_rect_to_euclid_rect(&svg.view_box.rect));
                for kid in root.children() {
                    built_svg.process_node(&kid, &State::new(), &mut None);
                }
            }
            _ => unreachable!(),
<<<<<<< HEAD
        };
=======
        }
>>>>>>> 0b102ec9

        built_svg
    }

    fn process_node(&mut self,
                    node: &Node,
                    state: &State,
                    clip_outline: &mut Option<Outline>) {
        let mut state = (*state).clone();
        let node_transform = usvg_transform_to_transform_2d(&node.transform());
        state.transform = node_transform * state.transform;

        match *node.borrow() {
            NodeKind::Group(ref group) => {
                if group.filter.is_some() {
                    self.result_flags
                        .insert(BuildResultFlags::UNSUPPORTED_FILTER_ATTR);
                }
                if group.mask.is_some() {
                    self.result_flags
                        .insert(BuildResultFlags::UNSUPPORTED_MASK_ATTR);
                }

                if let Some(ref clip_path_name) = group.clip_path {
                    if let Some(clip_path_id) = self.clip_paths.get(clip_path_name) {
                        // TODO(pcwalton): Combine multiple clip paths if there's already one.
                        state.clip_path = Some(*clip_path_id);
                    }
                }

                for kid in node.children() {
                    self.process_node(&kid, &state, clip_outline)
                }
            }
            NodeKind::Path(ref path) if state.path_destination == PathDestination::Clip => {
                // TODO(pcwalton): Multiple clip paths.
                let path = UsvgPathToSegments::new(path.data.iter().cloned());
                let path = Transform2FPathIter::new(path, &state.transform);
                *clip_outline = Some(Outline::from_segments(path));
            }
            NodeKind::Path(ref path) if state.path_destination == PathDestination::Draw &&
                    path.visibility == Visibility::Visible => {
                if let Some(ref fill) = path.fill {
                    let path = UsvgPathToSegments::new(path.data.iter().cloned());
                    let path = Transform2FPathIter::new(path, &state.transform);
                    let outline = Outline::from_segments(path);

                    let name = format!("Fill({})", node.id());
                    self.push_draw_path(outline,
                                        name,
                                        &state,
                                        &fill.paint,
                                        fill.opacity,
                                        fill.rule);
                }

                if let Some(ref stroke) = path.stroke {
                    let stroke_style = StrokeStyle {
                        line_width: f32::max(stroke.width.value() as f32, HAIRLINE_STROKE_WIDTH),
                        line_cap: LineCap::from_usvg_line_cap(stroke.linecap),
                        line_join: LineJoin::from_usvg_line_join(stroke.linejoin,
                                                                 stroke.miterlimit.value() as f32),
                    };

                    let path = UsvgPathToSegments::new(path.data.iter().cloned());
                    let outline = Outline::from_segments(path);

                    let mut stroke_to_fill = OutlineStrokeToFill::new(&outline, stroke_style);
                    stroke_to_fill.offset();
                    let mut outline = stroke_to_fill.into_outline();
                    outline.transform(&state.transform);

                    let name = format!("Stroke({})", node.id());
                    self.push_draw_path(outline,
                                        name,
                                        &state,
                                        &stroke.paint,
                                        stroke.opacity,
                                        UsvgFillRule::NonZero);
                }
            }
            NodeKind::Path(..) => {}
            NodeKind::ClipPath(_) => {
                let mut clip_outline = None;
                state.path_destination = PathDestination::Clip;
                for kid in node.children() {
                    self.process_node(&kid, &state, &mut clip_outline);
                }

                if let Some(clip_outline) = clip_outline {
                    let name = format!("ClipPath({})", node.id());
                    // FIXME(pcwalton): Is the winding fill rule correct to use?
                    let clip_path = ClipPath::new(clip_outline, FillRule::Winding, name);
                    let clip_path_id = self.scene.push_clip_path(clip_path);
                    self.clip_paths.insert(node.id().to_owned(), clip_path_id);
                }
            }
            NodeKind::Defs => {
                // FIXME(pcwalton): This is wrong.
                state.path_destination = PathDestination::Defs;
                for kid in node.children() {
                    self.process_node(&kid, &state, clip_outline);
                }
            }
            NodeKind::Filter(..) => {
                self.result_flags
                    .insert(BuildResultFlags::UNSUPPORTED_FILTER_NODE);
            }
            NodeKind::Image(..) => {
                self.result_flags
                    .insert(BuildResultFlags::UNSUPPORTED_IMAGE_NODE);
            }
            NodeKind::LinearGradient(..) => {
                self.result_flags
                    .insert(BuildResultFlags::UNSUPPORTED_LINEAR_GRADIENT_NODE);
            }
            NodeKind::Mask(..) => {
                self.result_flags
                    .insert(BuildResultFlags::UNSUPPORTED_MASK_NODE);
            }
            NodeKind::Pattern(..) => {
                self.result_flags
                    .insert(BuildResultFlags::UNSUPPORTED_PATTERN_NODE);
            }
            NodeKind::RadialGradient(..) => {
                self.result_flags
                    .insert(BuildResultFlags::UNSUPPORTED_RADIAL_GRADIENT_NODE);
            }
            NodeKind::Svg(..) => {
                self.result_flags
                    .insert(BuildResultFlags::UNSUPPORTED_NESTED_SVG_NODE);
            }
        }
    }

    fn push_draw_path(&mut self,
                      outline: Outline,
                      name: String,
                      state: &State,
                      paint: &UsvgPaint,
                      opacity: Opacity,
                      fill_rule: UsvgFillRule) {
        let style = self.scene.push_paint(&Paint::from_svg_paint(paint,
                                                                 opacity,
                                                                 &mut self.result_flags));
        let fill_rule = FillRule::from_usvg_fill_rule(fill_rule);
        self.scene.push_path(DrawPath::new(outline,
                                           style,
                                           state.clip_path,
                                           fill_rule,
                                           BlendMode::SrcOver,
                                           name));
    }
}

impl Display for BuildResultFlags {
    fn fmt(&self, formatter: &mut Formatter) -> FormatResult {
        if self.is_empty() {
            return Ok(());
        }

        let mut first = true;
        for (bit, name) in NAMES.iter().enumerate() {
            if (self.bits() >> bit) & 1 == 0 {
                continue;
            }
            if !first {
                formatter.write_str(", ")?;
            } else {
                first = false;
            }
            formatter.write_str(name)?;
        }

        return Ok(());

        // Must match the order in `BuildResultFlags`.
        static NAMES: &'static [&'static str] = &[
            "<clipPath>",
            "<defs>",
            "<filter>",
            "<image>",
            "<linearGradient>",
            "<mask>",
            "<pattern>",
            "<radialGradient>",
            "nested <svg>",
            "<text>",
            "paint server element",
            "clip-path attribute",
            "filter attribute",
            "mask attribute",
            "opacity attribute",
        ];
    }
}

trait PaintExt {
    fn from_svg_paint(svg_paint: &UsvgPaint, opacity: Opacity, result_flags: &mut BuildResultFlags)
                      -> Self;
}

impl PaintExt for Paint {
    #[inline]
    fn from_svg_paint(svg_paint: &UsvgPaint, opacity: Opacity, result_flags: &mut BuildResultFlags)
                      -> Paint {
        // TODO(pcwalton): Support gradients.
        Paint::Color(match *svg_paint {
            UsvgPaint::Color(color) => ColorU::from_svg_color(color, opacity),
            UsvgPaint::Link(_) => {
                // TODO(pcwalton)
                result_flags.insert(BuildResultFlags::UNSUPPORTED_LINK_PAINT);
                ColorU::black()
            }
        })
    }
}

fn usvg_rect_to_euclid_rect(rect: &UsvgRect) -> RectF {
    RectF::new(
        Vector2F::new(rect.x() as f32, rect.y() as f32),
        Vector2F::new(rect.width() as f32, rect.height() as f32),
    )
}

fn usvg_transform_to_transform_2d(transform: &UsvgTransform) -> Transform2F {
    Transform2F::row_major(
        transform.a as f32,
        transform.b as f32,
        transform.c as f32,
        transform.d as f32,
        transform.e as f32,
        transform.f as f32,
    )
}

struct UsvgPathToSegments<I>
where
    I: Iterator<Item = UsvgPathSegment>,
{
    iter: I,
    first_subpath_point: Vector2F,
    last_subpath_point: Vector2F,
    just_moved: bool,
}

impl<I> UsvgPathToSegments<I>
where
    I: Iterator<Item = UsvgPathSegment>,
{
    fn new(iter: I) -> UsvgPathToSegments<I> {
        UsvgPathToSegments {
            iter,
            first_subpath_point: Vector2F::default(),
            last_subpath_point: Vector2F::default(),
            just_moved: false,
        }
    }
}

impl<I> Iterator for UsvgPathToSegments<I>
where
    I: Iterator<Item = UsvgPathSegment>,
{
    type Item = Segment;

    fn next(&mut self) -> Option<Segment> {
        match self.iter.next()? {
            UsvgPathSegment::MoveTo { x, y } => {
                let to = Vector2F::new(x as f32, y as f32);
                self.first_subpath_point = to;
                self.last_subpath_point = to;
                self.just_moved = true;
                self.next()
            }
            UsvgPathSegment::LineTo { x, y } => {
                let to = Vector2F::new(x as f32, y as f32);
                let mut segment = Segment::line(LineSegment2F::new(self.last_subpath_point, to));
                if self.just_moved {
                    segment.flags.insert(SegmentFlags::FIRST_IN_SUBPATH);
                }
                self.last_subpath_point = to;
                self.just_moved = false;
                Some(segment)
            }
            UsvgPathSegment::CurveTo {
                x1,
                y1,
                x2,
                y2,
                x,
                y,
            } => {
                let ctrl0 = Vector2F::new(x1 as f32, y1 as f32);
                let ctrl1 = Vector2F::new(x2 as f32, y2 as f32);
                let to = Vector2F::new(x as f32, y as f32);
                let mut segment = Segment::cubic(
                    LineSegment2F::new(self.last_subpath_point, to),
                    LineSegment2F::new(ctrl0, ctrl1),
                );
                if self.just_moved {
                    segment.flags.insert(SegmentFlags::FIRST_IN_SUBPATH);
                }
                self.last_subpath_point = to;
                self.just_moved = false;
                Some(segment)
            }
            UsvgPathSegment::ClosePath => {
                let mut segment = Segment::line(LineSegment2F::new(
                    self.last_subpath_point,
                    self.first_subpath_point,
                ));
                segment.flags.insert(SegmentFlags::CLOSES_SUBPATH);
                self.just_moved = false;
                self.last_subpath_point = self.first_subpath_point;
                Some(segment)
            }
        }
    }
}

trait ColorUExt {
    fn from_svg_color(svg_color: SvgColor, opacity: Opacity) -> Self;
}

impl ColorUExt for ColorU {
    #[inline]
    fn from_svg_color(svg_color: SvgColor, opacity: Opacity) -> ColorU {
        ColorU {
            r: svg_color.red,
            g: svg_color.green,
            b: svg_color.blue,
            a: (opacity.value() * 255.0).round() as u8,
        }
    }
}

trait LineCapExt {
    fn from_usvg_line_cap(usvg_line_cap: UsvgLineCap) -> Self;
}

impl LineCapExt for LineCap {
    #[inline]
    fn from_usvg_line_cap(usvg_line_cap: UsvgLineCap) -> LineCap {
        match usvg_line_cap {
            UsvgLineCap::Butt => LineCap::Butt,
            UsvgLineCap::Round => LineCap::Round,
            UsvgLineCap::Square => LineCap::Square,
        }
    }
}

trait LineJoinExt {
    fn from_usvg_line_join(usvg_line_join: UsvgLineJoin, miter_limit: f32) -> Self;
}

impl LineJoinExt for LineJoin {
    #[inline]
    fn from_usvg_line_join(usvg_line_join: UsvgLineJoin, miter_limit: f32) -> LineJoin {
        match usvg_line_join {
            UsvgLineJoin::Miter => LineJoin::Miter(miter_limit),
            UsvgLineJoin::Round => LineJoin::Round,
            UsvgLineJoin::Bevel => LineJoin::Bevel,
        }
    }
}

trait FillRuleExt {
    fn from_usvg_fill_rule(usvg_fill_rule: UsvgFillRule) -> Self;
}

impl FillRuleExt for FillRule {
    #[inline]
    fn from_usvg_fill_rule(usvg_fill_rule: UsvgFillRule) -> FillRule {
        match usvg_fill_rule {
            UsvgFillRule::NonZero => FillRule::Winding,
            UsvgFillRule::EvenOdd => FillRule::EvenOdd,
        }
    }
}

#[derive(Clone)]
struct State {
    // Where paths are being appended to.
    path_destination: PathDestination,
    // The current transform.
    transform: Transform2F,
    // The current clip path in effect.
    clip_path: Option<ClipPathId>,
}

impl State {
    fn new() -> State {
        State {
            path_destination: PathDestination::Draw,
            transform: Transform2F::default(),
            clip_path: None,
        }
    }
}

#[derive(Clone, Copy, PartialEq, Debug)]
enum PathDestination {
    Draw,
    Defs,
    Clip,
}<|MERGE_RESOLUTION|>--- conflicted
+++ resolved
@@ -64,9 +64,6 @@
 }
 
 impl BuiltSVG {
-<<<<<<< HEAD
-    pub fn from_tree(tree: Tree) -> BuiltSVG {
-=======
     // TODO(pcwalton): Allow a global transform to be set.
     #[inline]
     pub fn from_tree(tree: &Tree) -> BuiltSVG {
@@ -75,7 +72,6 @@
 
     // TODO(pcwalton): Allow a global transform to be set.
     pub fn from_tree_and_scene(tree: &Tree, scene: Scene) -> BuiltSVG {
->>>>>>> 0b102ec9
         // TODO(pcwalton): Maybe have a `SVGBuilder` type to hold the clip path IDs and other
         // transient data separate from `BuiltSVG`?
         let mut built_svg = BuiltSVG {
@@ -93,11 +89,7 @@
                 }
             }
             _ => unreachable!(),
-<<<<<<< HEAD
-        };
-=======
-        }
->>>>>>> 0b102ec9
+        }
 
         built_svg
     }
