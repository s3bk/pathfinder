// pathfinder/renderer/src/builder.rs
//
// Copyright © 2019 The Pathfinder Project Developers.
//
// Licensed under the Apache License, Version 2.0 <LICENSE-APACHE or
// http://www.apache.org/licenses/LICENSE-2.0> or the MIT license
// <LICENSE-MIT or http://opensource.org/licenses/MIT>, at your
// option. This file may not be copied, modified, or distributed
// except according to those terms.

//! Packs data onto the GPU.

use crate::concurrent::executor::Executor;
use crate::gpu::renderer::{BlendModeExt, MASK_TILES_ACROSS, MASK_TILES_DOWN};
use crate::gpu_data::{AlphaTileId, Clip, ClipBatch, ClipBatchKey, ClipBatchKind, Fill};
use crate::gpu_data::{FillBatchEntry, RenderCommand, TILE_CTRL_MASK_0_SHIFT};
use crate::gpu_data::{TILE_CTRL_MASK_EVEN_ODD, TILE_CTRL_MASK_WINDING, Tile, TileBatch};
use crate::gpu_data::{TileBatchTexture, TileObjectPrimitive};
use crate::options::{PreparedBuildOptions, PreparedRenderTransform, RenderCommandListener};
use crate::paint::{PaintInfo, PaintMetadata};
use crate::scene::{DisplayItem, Scene};
use crate::tile_map::DenseTileMap;
use crate::tiles::{self, DrawTilingPathInfo, PackedTile, TILE_HEIGHT, TILE_WIDTH};
use crate::tiles::{Tiler, TilingPathInfo};
use crate::z_buffer::{DepthMetadata, ZBuffer};
use pathfinder_content::effects::{BlendMode, Filter};
use pathfinder_content::fill::FillRule;
use pathfinder_content::render_target::RenderTargetId;
use pathfinder_geometry::line_segment::{LineSegment2F, LineSegmentU4, LineSegmentU8};
use pathfinder_geometry::rect::{RectF, RectI};
use pathfinder_geometry::transform2d::Transform2F;
use pathfinder_geometry::util;
use pathfinder_geometry::vector::{Vector2F, Vector2I, vec2f, vec2i};
use pathfinder_gpu::TextureSamplingFlags;
use pathfinder_simd::default::{F32x4, I32x4};
use std::sync::atomic::AtomicUsize;
use instant::Instant;
use std::u32;

<<<<<<< HEAD
pub(crate) struct SceneBuilder<'a, 'b, L: RenderCommandListener> {
    scene: &'a mut Scene,
    built_options: &'b PreparedBuildOptions,
    next_alpha_tile_index: AtomicUsize,

    pub(crate) listener: L,
=======
pub(crate) const ALPHA_TILE_LEVEL_COUNT: usize = 2;
pub(crate) const ALPHA_TILES_PER_LEVEL: usize = 1 << (32 - ALPHA_TILE_LEVEL_COUNT + 1);

pub(crate) struct SceneBuilder<'a, 'b> {
    scene: &'a mut Scene,
    built_options: &'b PreparedBuildOptions,
    next_alpha_tile_indices: [AtomicUsize; ALPHA_TILE_LEVEL_COUNT],
    pub(crate) listener: Box<dyn RenderCommandListener>,
>>>>>>> 84bf4341
}

#[derive(Debug)]
pub(crate) struct ObjectBuilder {
    pub built_path: BuiltPath,
    pub fills: Vec<FillBatchEntry>,
    pub bounds: RectF,
}

#[derive(Debug)]
struct BuiltDrawPath {
    path: BuiltPath,
    blend_mode: BlendMode,
    filter: Filter,
    color_texture: Option<TileBatchTexture>,
    sampling_flags_1: TextureSamplingFlags,
    mask_0_fill_rule: FillRule,
}

#[derive(Debug)]
pub(crate) struct BuiltPath {
    pub solid_tiles: SolidTiles,
    pub empty_tiles: Vec<BuiltTile>,
    pub single_mask_tiles: Vec<BuiltTile>,
    pub clip_tiles: Vec<BuiltClip>,
    pub tiles: DenseTileMap<TileObjectPrimitive>,
    pub fill_rule: FillRule,
}

#[derive(Clone, Debug)]
pub struct BuiltTile {
    pub page: u16,
    pub tile: Tile,
}

#[derive(Clone, Copy, Debug)]
pub struct BuiltClip {
    pub clip: Clip,
    pub key: ClipBatchKey,
}

#[derive(Clone, Debug)]
pub(crate) enum SolidTiles {
    Occluders(Vec<Occluder>),
    Regular(Vec<BuiltTile>),
}

#[derive(Clone, Copy, Debug)]
pub(crate) struct Occluder {
    pub(crate) coords: Vector2I,
}

impl<'a, 'b, L: RenderCommandListener> SceneBuilder<'a, 'b, L> {
    pub(crate) fn new(
        scene: &'a mut Scene,
        built_options: &'b PreparedBuildOptions,
        listener: L,
    ) -> SceneBuilder<'a, 'b, L> {
        let effective_view_box = scene.effective_view_box(built_options);
        SceneBuilder {
            scene,
            built_options,
            next_alpha_tile_indices: [AtomicUsize::new(0), AtomicUsize::new(0)],
            listener,
        }
    }

    pub fn build<E>(&mut self, executor: &E) where E: Executor {
        let start_time = Instant::now();

        // Send the start rendering command.
        let bounding_quad = self.built_options.bounding_quad();

        let clip_path_count = self.scene.clip_paths.len();
        let draw_path_count = self.scene.paths.len();
        let total_path_count = clip_path_count + draw_path_count;

        let needs_readable_framebuffer = self.needs_readable_framebuffer();

        self.listener.send(RenderCommand::Start {
            bounding_quad,
            path_count: total_path_count,
            needs_readable_framebuffer,
        });

        let render_transform = match self.built_options.transform {
            PreparedRenderTransform::Transform2D(transform) => transform.inverse(),
            _ => Transform2F::default()
        };

        // Build paint data.
        let PaintInfo {
            render_commands,
            paint_metadata,
            render_target_metadata: _,
        } = self.scene.build_paint_info(render_transform);
        for render_command in render_commands {
            self.listener.send(render_command);
        }

        let effective_view_box = self.scene.effective_view_box(self.built_options);

        let built_clip_paths = executor.build_vector(clip_path_count, |path_index| {
            self.build_clip_path(PathBuildParams {
                path_index,
                view_box: effective_view_box,
                built_options: &self.built_options,
                scene: &self.scene,
            })
        });

        let built_draw_paths = executor.build_vector(draw_path_count, |path_index| {
            self.build_draw_path(DrawPathBuildParams {
                path_build_params: PathBuildParams {
                    path_index,
                    view_box: effective_view_box,
                    built_options: &self.built_options,
                    scene: &self.scene,
                },
                paint_metadata: &paint_metadata,
                built_clip_paths: &built_clip_paths,
            })
        });

        self.finish_building(&paint_metadata, built_draw_paths);

        let cpu_build_time = Instant::now() - start_time;
        self.listener.send(RenderCommand::Finish { cpu_build_time });
    }

    fn build_clip_path(&self, params: PathBuildParams) -> BuiltPath {
        let PathBuildParams { path_index, view_box, built_options, scene } = params;
        let path_object = &scene.clip_paths[path_index];
        let outline = scene.apply_render_options(path_object.outline(), built_options);

        let mut tiler = Tiler::new(self,
                                   &outline,
                                   path_object.fill_rule(),
                                   view_box,
                                   TilingPathInfo::Clip);

        tiler.generate_tiles();
        self.send_fills(tiler.object_builder.fills);
        tiler.object_builder.built_path
    }

    fn build_draw_path(&self, params: DrawPathBuildParams) -> BuiltDrawPath {
        let DrawPathBuildParams {
            path_build_params: PathBuildParams { path_index, view_box, built_options, scene },
            paint_metadata,
            built_clip_paths,
        } = params;

        let path_object = &scene.paths[path_index];
        let outline = scene.apply_render_options(path_object.outline(), built_options);

        let paint_id = path_object.paint();
        let paint_metadata = &paint_metadata[paint_id.0 as usize];
        let built_clip_path = path_object.clip_path().map(|clip_path_id| {
            &built_clip_paths[clip_path_id.0 as usize]
        });

        let mut tiler = Tiler::new(self,
                                   &outline,
                                   path_object.fill_rule(),
                                   view_box,
                                   TilingPathInfo::Draw(DrawTilingPathInfo {
            paint_id,
            paint_metadata,
            blend_mode: path_object.blend_mode(),
            built_clip_path,
            fill_rule: path_object.fill_rule(),
        }));

        tiler.generate_tiles();
        self.send_fills(tiler.object_builder.fills);
        BuiltDrawPath {
            path: tiler.object_builder.built_path,
            blend_mode: path_object.blend_mode(),
            filter: paint_metadata.filter(),
            color_texture: paint_metadata.tile_batch_texture(),
            sampling_flags_1: TextureSamplingFlags::empty(),
            mask_0_fill_rule: path_object.fill_rule(),
        }
    }

    fn send_fills(&self, fills: Vec<FillBatchEntry>) {
        if !fills.is_empty() {
            self.listener.send(RenderCommand::AddFills(fills));
        }
    }

    fn build_clips(&self, built_draw_paths: &[BuiltDrawPath]) {
        let mut built_clip_tiles = vec![];
        for built_draw_path in built_draw_paths {
            for built_clip_tile in &built_draw_path.path.clip_tiles {
                built_clip_tiles.push(*built_clip_tile);
            }
        }

        built_clip_tiles.sort_by_key(|built_clip_tile| built_clip_tile.key);

        let mut batches: Vec<ClipBatch> = vec![];
        for built_clip_tile in built_clip_tiles {
            if batches.is_empty() || batches.last_mut().unwrap().key != built_clip_tile.key {
                batches.push(ClipBatch { key: built_clip_tile.key, clips: vec![] });
            }
            batches.last_mut().unwrap().clips.push(built_clip_tile.clip);
        }

        if !batches.is_empty() {
            self.listener.send(RenderCommand::ClipTiles(batches));
        }
    }

    fn cull_tiles(&self, paint_metadata: &[PaintMetadata], built_draw_paths: Vec<BuiltDrawPath>)
                  -> CulledTiles {
        let mut culled_tiles = CulledTiles { display_list: vec![] };

        let mut remaining_layer_z_buffers = self.build_solid_tiles(&built_draw_paths);
        remaining_layer_z_buffers.reverse();

        // Process first Z-buffer.
        let first_z_buffer = remaining_layer_z_buffers.pop().unwrap();
        let first_solid_tiles = first_z_buffer.build_solid_tiles(paint_metadata);
        for batch in first_solid_tiles.batches {
            culled_tiles.display_list.push(CulledDisplayItem::DrawTiles(batch));
        }

        let mut layer_z_buffers_stack = vec![first_z_buffer];
        let mut current_depth = 1;

        for display_item in &self.scene.display_list {
            match *display_item {
                DisplayItem::PushRenderTarget(render_target_id) => {
                    culled_tiles.display_list
                                .push(CulledDisplayItem::PushRenderTarget(render_target_id));

                    let z_buffer = remaining_layer_z_buffers.pop().unwrap();
                    let solid_tiles = z_buffer.build_solid_tiles(paint_metadata);
                    for batch in solid_tiles.batches {
                        culled_tiles.display_list.push(CulledDisplayItem::DrawTiles(batch));
                    }
                    layer_z_buffers_stack.push(z_buffer);
                }

                DisplayItem::PopRenderTarget => {
                    culled_tiles.display_list.push(CulledDisplayItem::PopRenderTarget);
                    layer_z_buffers_stack.pop();
                }

                DisplayItem::DrawPaths {
                    start_index: start_draw_path_index,
                    end_index: end_draw_path_index,
                } => {
                    for draw_path_index in start_draw_path_index..end_draw_path_index {
                        let built_draw_path = &built_draw_paths[draw_path_index as usize];
                        let layer_z_buffer = layer_z_buffers_stack.last().unwrap();
                        let color_texture = built_draw_path.color_texture;

                        debug_assert!(built_draw_path.path.empty_tiles.is_empty() ||
                                      built_draw_path.blend_mode.is_destructive());
                        self.add_alpha_tiles(&mut culled_tiles,
                                             layer_z_buffer,
                                             &built_draw_path.path.empty_tiles,
                                             current_depth,
                                             None,
                                             built_draw_path.blend_mode,
                                             built_draw_path.filter);

                        self.add_alpha_tiles(&mut culled_tiles,
                                             layer_z_buffer,
                                             &built_draw_path.path.single_mask_tiles,
                                             current_depth,
                                             color_texture,
                                             built_draw_path.blend_mode,
                                             built_draw_path.filter);

                        match built_draw_path.path.solid_tiles {
                            SolidTiles::Regular(ref tiles) => {
                                self.add_alpha_tiles(&mut culled_tiles,
                                                     layer_z_buffer,
                                                     tiles,
                                                     current_depth,
                                                     color_texture,
                                                     built_draw_path.blend_mode,
                                                     built_draw_path.filter);
                            }
                            SolidTiles::Occluders(_) => {}
                        }

                        current_depth += 1;
                    }
                }
            }
        }

        culled_tiles
    }

    fn build_solid_tiles(&self, built_draw_paths: &[BuiltDrawPath]) -> Vec<ZBuffer> {
        let effective_view_box = self.scene.effective_view_box(self.built_options);
        let mut z_buffers = vec![ZBuffer::new(effective_view_box)];
        let mut z_buffer_index_stack = vec![0];
        let mut current_depth = 1;

        // Create Z-buffers.
        for display_item in &self.scene.display_list {
            match *display_item {
                DisplayItem::PushRenderTarget { .. } => {
                    z_buffer_index_stack.push(z_buffers.len());
                    z_buffers.push(ZBuffer::new(effective_view_box));
                }
                DisplayItem::PopRenderTarget => {
                    z_buffer_index_stack.pop();
                }
                DisplayItem::DrawPaths { start_index, end_index } => {
                    let (start_index, end_index) = (start_index as usize, end_index as usize);
                    let z_buffer = &mut z_buffers[*z_buffer_index_stack.last().unwrap()];
                    for (path_subindex, built_draw_path) in
                            built_draw_paths[start_index..end_index].iter().enumerate() {
                        let path_index = (path_subindex + start_index) as u32;
                        let path = &self.scene.paths[path_index as usize];
                        let metadata = DepthMetadata { paint_id: path.paint() };
                        match built_draw_path.path.solid_tiles {
                            SolidTiles::Regular(_) => {
                                z_buffer.update(&[], current_depth, metadata);
                            }
                            SolidTiles::Occluders(ref occluders) => {
                                z_buffer.update(occluders, current_depth, metadata);
                            }
                        }
                        current_depth += 1;
                    }
                }
            }
        }
        debug_assert_eq!(z_buffer_index_stack.len(), 1);

        z_buffers
    }

    fn add_alpha_tiles(&self,
                       culled_tiles: &mut CulledTiles,
                       layer_z_buffer: &ZBuffer,
                       built_alpha_tiles: &[BuiltTile],
                       current_depth: u32,
                       color_texture: Option<TileBatchTexture>,
                       blend_mode: BlendMode,
                       filter: Filter) {
        let mut batch_indices: Vec<BatchIndex> = vec![];
        for built_alpha_tile in built_alpha_tiles {
            // Early cull if possible.
            let alpha_tile_coords = built_alpha_tile.tile.tile_position();
            if !layer_z_buffer.test(alpha_tile_coords, current_depth) {
                continue;
            }

            // Find an appropriate batch if we can.
            let mut dest_batch_index = batch_indices.iter().filter(|&batch_index| {
                batch_index.tile_page == built_alpha_tile.page
            }).next().cloned();

            // If no batch was found, try to reuse the last batch in the display list.
            //
            // TODO(pcwalton): We could try harder to find a batch by taking tile positions into
            // account...
            if dest_batch_index.is_none() {
                match culled_tiles.display_list.last() {
                    Some(&CulledDisplayItem::DrawTiles(TileBatch {
                        tiles: _,
                        color_texture: ref batch_color_texture,
                        blend_mode: batch_blend_mode,
                        filter: batch_filter,
                        tile_page: batch_tile_page
                    })) if *batch_color_texture == color_texture &&
                            batch_blend_mode == blend_mode &&
                            batch_filter == filter &&
                            !batch_blend_mode.needs_readable_framebuffer() &&
                            batch_tile_page == built_alpha_tile.page => {
                        dest_batch_index = Some(BatchIndex {
                            display_item_index: culled_tiles.display_list.len() - 1,
                            tile_page: batch_tile_page,
                        });
                        batch_indices.push(dest_batch_index.unwrap());
                    }
                    _ => {}
                }
            }

            // If it's still the case that no suitable batch was found, then make a new one.
            if dest_batch_index.is_none() {
                dest_batch_index = Some(BatchIndex {
                    display_item_index: culled_tiles.display_list.len(),
                    tile_page: built_alpha_tile.page,
                });
                batch_indices.push(dest_batch_index.unwrap());
                culled_tiles.display_list.push(CulledDisplayItem::DrawTiles(TileBatch {
                    tiles: vec![],
                    color_texture,
                    blend_mode,
                    filter,
                    tile_page: built_alpha_tile.page,
                }));
            }

            // Add to the appropriate batch.
            match culled_tiles.display_list[dest_batch_index.unwrap().display_item_index] {
                CulledDisplayItem::DrawTiles(ref mut tiles) => {
                    tiles.tiles.push(built_alpha_tile.tile);
                }
                _ => unreachable!(),
            }
        }

        #[derive(Clone, Copy)]
        struct BatchIndex {
            display_item_index: usize,
            tile_page: u16,
        }

        /*
        // Create a new `DrawTiles` display item if we don't have one or if we have to break a
        // batch due to blend mode or paint page. Note that every path with a blend mode that
        // requires a readable framebuffer needs its own batch.
        //
        // TODO(pcwalton): If we really wanted to, we could use tile maps to avoid
        // batch breaks in some cases…

        // Fetch the destination alpha tiles buffer.
        let culled_alpha_tiles = match *culled_tiles.display_list.last_mut().unwrap() {
            CulledDisplayItem::DrawTiles(TileBatch { tiles: ref mut culled_alpha_tiles, .. }) => {
                culled_alpha_tiles
            }
            _ => unreachable!(),
        };

        for alpha_tile in alpha_tiles {
            let alpha_tile_coords = alpha_tile.tile_position();
            if layer_z_buffer.test(alpha_tile_coords, current_depth) {
                culled_alpha_tiles.push(*alpha_tile);
            }
        }
        */
    }

    fn pack_tiles(&mut self, culled_tiles: CulledTiles) {
        self.listener.send(RenderCommand::BeginTileDrawing);
        for display_item in culled_tiles.display_list {
            match display_item {
                CulledDisplayItem::DrawTiles(batch) => {
                    self.listener.send(RenderCommand::DrawTiles(batch))
                }
                CulledDisplayItem::PushRenderTarget(render_target_id) => {
                    self.listener.send(RenderCommand::PushRenderTarget(render_target_id))
                }
                CulledDisplayItem::PopRenderTarget => {
                    self.listener.send(RenderCommand::PopRenderTarget)
                }
            }
        }
    }

    fn finish_building(&mut self,
                       paint_metadata: &[PaintMetadata],
                       built_draw_paths: Vec<BuiltDrawPath>) {
        self.listener.send(RenderCommand::FlushFills);
        self.build_clips(&built_draw_paths);
        let culled_tiles = self.cull_tiles(paint_metadata, built_draw_paths);
        self.pack_tiles(culled_tiles);
    }

    fn needs_readable_framebuffer(&self) -> bool {
        let mut framebuffer_nesting = 0;
        for display_item in &self.scene.display_list {
            match *display_item {
                DisplayItem::PushRenderTarget(_) => framebuffer_nesting += 1,
                DisplayItem::PopRenderTarget => framebuffer_nesting -= 1,
                DisplayItem::DrawPaths { start_index, end_index } => {
                    if framebuffer_nesting > 0 {
                        continue;
                    }
                    for path_index in start_index..end_index {
                        let blend_mode = self.scene.paths[path_index as usize].blend_mode();
                        if blend_mode.needs_readable_framebuffer() {
                            return true;
                        }
                    }
                }
            }
        }
        false
    }
}

struct PathBuildParams<'a> {
    path_index: usize,
    view_box: RectF,
    built_options: &'a PreparedBuildOptions,
    scene: &'a Scene,
}

struct DrawPathBuildParams<'a> {
    path_build_params: PathBuildParams<'a>,
    paint_metadata: &'a [PaintMetadata],
    built_clip_paths: &'a [BuiltPath],
}

impl BuiltPath {
    fn new(path_bounds: RectF,
           view_box_bounds: RectF,
           fill_rule: FillRule,
           tiling_path_info: &TilingPathInfo)
           -> BuiltPath {
        let occludes = match *tiling_path_info {
            TilingPathInfo::Draw(ref draw_tiling_path_info) => {
                draw_tiling_path_info.paint_metadata.is_opaque &&
                    draw_tiling_path_info.blend_mode.occludes_backdrop()
            }
            TilingPathInfo::Clip => true,
        };

        let tile_map_bounds = if tiling_path_info.has_destructive_blend_mode() {
            view_box_bounds
        } else {
            path_bounds
        };

        BuiltPath {
            empty_tiles: vec![],
            single_mask_tiles: vec![],
            clip_tiles: vec![],
            solid_tiles: if occludes {
                SolidTiles::Occluders(vec![])
            } else {
                SolidTiles::Regular(vec![])
            },
            tiles: DenseTileMap::new(tiles::round_rect_out_to_tile_bounds(tile_map_bounds)),
            fill_rule,
        }
    }
}

impl Occluder {
    #[inline]
    pub(crate) fn new(coords: Vector2I) -> Occluder {
        Occluder { coords }
    }
}

struct CulledTiles {
    display_list: Vec<CulledDisplayItem>,
}

enum CulledDisplayItem {
    DrawTiles(TileBatch),
    PushRenderTarget(RenderTargetId),
    PopRenderTarget,
}

#[derive(Clone, Copy, Debug, Default)]
pub struct TileStats {
    pub solid_tile_count: u32,
    pub alpha_tile_count: u32,
}

// Utilities for built objects

impl ObjectBuilder {
    pub(crate) fn new(path_bounds: RectF,
                      view_box_bounds: RectF,
                      fill_rule: FillRule,
                      tiling_path_info: &TilingPathInfo)
                      -> ObjectBuilder {
        ObjectBuilder {
            built_path: BuiltPath::new(path_bounds, view_box_bounds, fill_rule, tiling_path_info),
            bounds: path_bounds,
            fills: vec![],
        }
    }

    #[inline]
    pub(crate) fn tile_rect(&self) -> RectI {
        self.built_path.tiles.rect
    }

    fn add_fill<L: RenderCommandListener>(
        &mut self,
        scene_builder: &SceneBuilder<L>,
        segment: LineSegment2F,
        tile_coords: Vector2I,
    ) {
        pa_debug!("add_fill({:?} ({:?}))", segment, tile_coords);

        // Ensure this fill is in bounds. If not, cull it.
        if self.tile_coords_to_local_index(tile_coords).is_none() {
            return;
        }

        debug_assert_eq!(TILE_WIDTH, TILE_HEIGHT);

        // Compute the upper left corner of the tile.
        let tile_size = F32x4::splat(TILE_WIDTH as f32);
        let tile_upper_left = tile_coords.to_f32().0.to_f32x4().xyxy() * tile_size;

        // Convert to 4.8 fixed point.
        let segment = (segment.0 - tile_upper_left) * F32x4::splat(256.0);
        let (min, max) = (F32x4::default(), F32x4::splat((TILE_WIDTH * 256 - 1) as f32));
        let segment = segment.clamp(min, max).to_i32x4();
        let (from_x, from_y, to_x, to_y) = (segment[0], segment[1], segment[2], segment[3]);

        // Cull degenerate fills.
        if from_x == to_x {
            pa_debug!("... culling!");
            return;
        }

        // Allocate a global tile if necessary.
        let alpha_tile_id = self.get_or_allocate_alpha_tile_index(scene_builder, tile_coords);

        // Pack whole pixels.
        let px = (segment & I32x4::splat(0xf00)).to_u32x4();
        let px = (px >> 8).to_i32x4() | (px >> 4).to_i32x4().yxwz();

        // Pack instance data.
        pa_debug!("... OK, pushing");
        self.fills.push(FillBatchEntry {
            page: alpha_tile_id.page(),
            fill: Fill {
                px: LineSegmentU4 { from: px[0] as u8, to: px[2] as u8 },
                subpx: LineSegmentU8 {
                    from_x: from_x as u8,
                    from_y: from_y as u8,
                    to_x:   to_x   as u8,
                    to_y:   to_y   as u8,
                },
                alpha_tile_index: alpha_tile_id.tile(),
            },
        });
    }

    fn get_or_allocate_alpha_tile_index<L: RenderCommandListener>(
        &mut self,
        scene_builder: &SceneBuilder<L>,
        tile_coords: Vector2I,
    ) -> AlphaTileId {
        let local_tile_index = self.built_path.tiles.coords_to_index_unchecked(tile_coords);
        let alpha_tile_id = self.built_path.tiles.data[local_tile_index].alpha_tile_id;
        if alpha_tile_id.is_valid() {
            return alpha_tile_id;
        }

        let alpha_tile_id = AlphaTileId::new(&scene_builder.next_alpha_tile_indices, 0);
        self.built_path.tiles.data[local_tile_index].alpha_tile_id = alpha_tile_id;
        alpha_tile_id
    }

    pub(crate) fn add_active_fill<L: RenderCommandListener>(
        &mut self,
        scene_builder: &SceneBuilder<L>,
        left: f32,
        right: f32,
        mut winding: i32,
        tile_coords: Vector2I,
    ) {
        let tile_origin_y = (tile_coords.y() * TILE_HEIGHT as i32) as f32;
        let left = vec2f(left, tile_origin_y);
        let right = vec2f(right, tile_origin_y);

        let segment = if winding < 0 {
            LineSegment2F::new(left, right)
        } else {
            LineSegment2F::new(right, left)
        };

        pa_debug!(
            "... emitting active fill {} -> {} winding {} @ tile {:?}",
            left.x(),
            right.x(),
            winding,
            tile_coords
        );

        while winding != 0 {
            self.add_fill(scene_builder, segment, tile_coords);
            if winding < 0 {
                winding += 1
            } else {
                winding -= 1
            }
        }
    }

    pub(crate) fn generate_fill_primitives_for_line<L: RenderCommandListener>(
        &mut self,
        scene_builder: &SceneBuilder<L>,
        mut segment: LineSegment2F,
        tile_y: i32,
    ) {
        pa_debug!(
            "... generate_fill_primitives_for_line(): segment={:?} tile_y={} ({}-{})",
            segment,
            tile_y,
            tile_y as f32 * TILE_HEIGHT as f32,
            (tile_y + 1) as f32 * TILE_HEIGHT as f32
        );

        let winding = segment.from_x() > segment.to_x();
        let (segment_left, segment_right) = if !winding {
            (segment.from_x(), segment.to_x())
        } else {
            (segment.to_x(), segment.from_x())
        };

<<<<<<< HEAD
        // FIXME(pcwalton): Optimize this.
        let segment_tile_left = f32::floor(segment_left) as i32 / TILE_WIDTH as i32;
        let segment_tile_right =
            util::alignup_i32(f32::ceil(segment_right) as i32, TILE_WIDTH as i32);
        pa_debug!(
            "segment_tile_left={} segment_tile_right={} tile_rect={:?}",
            segment_tile_left,
            segment_tile_right,
            self.tile_rect()
        );

        for subsegment_tile_x in segment_tile_left..segment_tile_right {
=======
        let mut subsegment_x = (segment_left as i32 & !(TILE_WIDTH as i32 - 1)) as f32;
        while subsegment_x < segment_right {
>>>>>>> 84bf4341
            let (mut fill_from, mut fill_to) = (segment.from(), segment.to());
            let subsegment_x_next = subsegment_x + TILE_WIDTH as f32;
            if subsegment_x_next < segment_right {
                let x = subsegment_x_next;
                let point = Vector2F::new(x, segment.solve_y_for_x(x));
                if !winding {
                    fill_to = point;
                    segment = LineSegment2F::new(point, segment.to());
                } else {
                    fill_from = point;
                    segment = LineSegment2F::new(segment.from(), point);
                }
            }

            let fill_segment = LineSegment2F::new(fill_from, fill_to);
            let fill_tile_coords = vec2i(subsegment_x as i32 / TILE_WIDTH as i32, tile_y);
            self.add_fill(scene_builder, fill_segment, fill_tile_coords);

            subsegment_x = subsegment_x_next;
        }
    }

    #[inline]
    pub(crate) fn tile_coords_to_local_index(&self, coords: Vector2I) -> Option<u32> {
        self.built_path.tiles.coords_to_index(coords).map(|index| index as u32)
    }

    #[inline]
    pub(crate) fn local_tile_index_to_coords(&self, tile_index: u32) -> Vector2I {
        self.built_path.tiles.index_to_coords(tile_index as usize)
    }
}

impl<'a> PackedTile<'a> {
    pub(crate) fn add_to(&self,
                         tiles: &mut Vec<BuiltTile>,
                         clips: &mut Vec<BuiltClip>,
                         draw_tiling_path_info: &DrawTilingPathInfo,
                         scene_builder: &SceneBuilder) {
        let draw_tile_page = self.draw_tile.alpha_tile_id.page() as u16;
        let draw_tile_index = self.draw_tile.alpha_tile_id.tile() as u16;
        let draw_tile_backdrop = self.draw_tile.backdrop as i8;

        match self.clip_tile {
            None => {
                tiles.push(BuiltTile {
                    page: draw_tile_page,
                    tile: Tile::new_alpha(self.tile_coords,
                                          draw_tile_index,
                                          draw_tile_backdrop,
                                          draw_tiling_path_info),
                });
            }
            Some(clip_tile) => {
                let clip_tile_page = clip_tile.alpha_tile_id.page() as u16;
                let clip_tile_index = clip_tile.alpha_tile_id.tile() as u16;
                let clip_tile_backdrop = clip_tile.backdrop;

                let dest_tile_id = AlphaTileId::new(&scene_builder.next_alpha_tile_indices, 1);
                let dest_tile_page = dest_tile_id.page() as u16;
                let dest_tile_index = dest_tile_id.tile() as u16;

                clips.push(BuiltClip {
                    clip: Clip::new(dest_tile_index, draw_tile_index, draw_tile_backdrop),
                    key: ClipBatchKey {
                        src_page: draw_tile_page,
                        dest_page: dest_tile_page,
                        kind: ClipBatchKind::Draw,
                    },
                });
                clips.push(BuiltClip {
                    clip: Clip::new(dest_tile_index, clip_tile_index, clip_tile_backdrop),
                    key: ClipBatchKey {
                        src_page: clip_tile_page,
                        dest_page: dest_tile_page,
                        kind: ClipBatchKind::Clip,
                    },
                });
                tiles.push(BuiltTile {
                    page: dest_tile_page,
                    tile: Tile::new_alpha(self.tile_coords,
                                          dest_tile_index,
                                          0,
                                          draw_tiling_path_info),
                });
            }
        }
    }
}

impl Tile {
    #[inline]
    fn new_alpha(tile_origin: Vector2I,
                 draw_tile_index: u16,
                 draw_tile_backdrop: i8,
                 draw_tiling_path_info: &DrawTilingPathInfo)
                 -> Tile {
        let mask_0_uv = calculate_mask_uv(draw_tile_index);

        let mut ctrl = 0;
        match draw_tiling_path_info.fill_rule {
            FillRule::EvenOdd => ctrl |= TILE_CTRL_MASK_EVEN_ODD << TILE_CTRL_MASK_0_SHIFT,
            FillRule::Winding => ctrl |= TILE_CTRL_MASK_WINDING << TILE_CTRL_MASK_0_SHIFT,
        }

        Tile {
            tile_x: tile_origin.x() as i16,
            tile_y: tile_origin.y() as i16,
            mask_0_u: mask_0_uv.x() as u8,
            mask_0_v: mask_0_uv.y() as u8,
            mask_0_backdrop: draw_tile_backdrop,
            ctrl: ctrl as u16,
            pad: 0,
            color: draw_tiling_path_info.paint_id.0,
        }
    }

    #[inline]
    pub fn tile_position(&self) -> Vector2I {
        vec2i(self.tile_x as i32, self.tile_y as i32)
    }
}

impl Clip {
    #[inline]
    fn new(dest_tile_index: u16, src_tile_index: u16, src_backdrop: i8) -> Clip {
        let dest_uv = calculate_mask_uv(dest_tile_index);
        let src_uv = calculate_mask_uv(src_tile_index);
        Clip {
            dest_u: dest_uv.x() as u8,
            dest_v: dest_uv.y() as u8,
            src_u: src_uv.x() as u8,
            src_v: src_uv.y() as u8,
            backdrop: src_backdrop,
            pad_0: 0,
            pad_1: 0,
        }
    }
}

fn calculate_mask_uv(tile_index: u16) -> Vector2I {
    debug_assert_eq!(MASK_TILES_ACROSS, MASK_TILES_DOWN);
    let mask_u = tile_index as i32 % MASK_TILES_ACROSS as i32;
    let mask_v = tile_index as i32 / MASK_TILES_ACROSS as i32;
    vec2i(mask_u, mask_v)
}<|MERGE_RESOLUTION|>--- conflicted
+++ resolved
@@ -37,23 +37,14 @@
 use instant::Instant;
 use std::u32;
 
-<<<<<<< HEAD
+pub(crate) const ALPHA_TILE_LEVEL_COUNT: usize = 2;
+pub(crate) const ALPHA_TILES_PER_LEVEL: usize = 1 << (32 - ALPHA_TILE_LEVEL_COUNT + 1);
+
 pub(crate) struct SceneBuilder<'a, 'b, L: RenderCommandListener> {
     scene: &'a mut Scene,
     built_options: &'b PreparedBuildOptions,
-    next_alpha_tile_index: AtomicUsize,
-
+    next_alpha_tile_indices: [AtomicUsize; ALPHA_TILE_LEVEL_COUNT],
     pub(crate) listener: L,
-=======
-pub(crate) const ALPHA_TILE_LEVEL_COUNT: usize = 2;
-pub(crate) const ALPHA_TILES_PER_LEVEL: usize = 1 << (32 - ALPHA_TILE_LEVEL_COUNT + 1);
-
-pub(crate) struct SceneBuilder<'a, 'b> {
-    scene: &'a mut Scene,
-    built_options: &'b PreparedBuildOptions,
-    next_alpha_tile_indices: [AtomicUsize; ALPHA_TILE_LEVEL_COUNT],
-    pub(crate) listener: Box<dyn RenderCommandListener>,
->>>>>>> 84bf4341
 }
 
 #[derive(Debug)]
@@ -768,23 +759,8 @@
             (segment.to_x(), segment.from_x())
         };
 
-<<<<<<< HEAD
-        // FIXME(pcwalton): Optimize this.
-        let segment_tile_left = f32::floor(segment_left) as i32 / TILE_WIDTH as i32;
-        let segment_tile_right =
-            util::alignup_i32(f32::ceil(segment_right) as i32, TILE_WIDTH as i32);
-        pa_debug!(
-            "segment_tile_left={} segment_tile_right={} tile_rect={:?}",
-            segment_tile_left,
-            segment_tile_right,
-            self.tile_rect()
-        );
-
-        for subsegment_tile_x in segment_tile_left..segment_tile_right {
-=======
         let mut subsegment_x = (segment_left as i32 & !(TILE_WIDTH as i32 - 1)) as f32;
         while subsegment_x < segment_right {
->>>>>>> 84bf4341
             let (mut fill_from, mut fill_to) = (segment.from(), segment.to());
             let subsegment_x_next = subsegment_x + TILE_WIDTH as f32;
             if subsegment_x_next < segment_right {
@@ -819,11 +795,11 @@
 }
 
 impl<'a> PackedTile<'a> {
-    pub(crate) fn add_to(&self,
+    pub(crate) fn add_to<L: RenderCommandListener>(&self,
                          tiles: &mut Vec<BuiltTile>,
                          clips: &mut Vec<BuiltClip>,
                          draw_tiling_path_info: &DrawTilingPathInfo,
-                         scene_builder: &SceneBuilder) {
+                         scene_builder: &SceneBuilder<L>) {
         let draw_tile_page = self.draw_tile.alpha_tile_id.page() as u16;
         let draw_tile_index = self.draw_tile.alpha_tile_id.tile() as u16;
         let draw_tile_backdrop = self.draw_tile.backdrop as i8;
