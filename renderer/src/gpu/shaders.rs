--- conflicted
+++ resolved
@@ -378,7 +378,6 @@
             size: 1,
             class: VertexAttrClass::Int,
             attr_type: VertexAttrType::I32,
-<<<<<<< HEAD
             stride: CLIP_TILE_INSTANCE_SIZE,
             offset: 4,
             divisor: 1,
@@ -389,18 +388,6 @@
             class: VertexAttrClass::Int,
             attr_type: VertexAttrType::I32,
             stride: CLIP_TILE_INSTANCE_SIZE,
-=======
-            stride: CLIP_TILE_INSTANCE_SIZE,
-            offset: 4,
-            divisor: 1,
-            buffer_index: 1,
-        });
-        device.configure_vertex_attr(&vertex_array, &src_tile_index_attr, &VertexAttrDescriptor {
-            size: 1,
-            class: VertexAttrClass::Int,
-            attr_type: VertexAttrType::I32,
-            stride: CLIP_TILE_INSTANCE_SIZE,
->>>>>>> 1427b133
             offset: 8,
             divisor: 1,
             buffer_index: 1,
@@ -514,11 +501,7 @@
     pub area_lut_texture: D::TextureParameter,
     pub tile_range_uniform: D::Uniform,
     pub fills_storage_buffer: D::StorageBuffer,
-<<<<<<< HEAD
-    pub fill_tile_map_storage_buffer: D::StorageBuffer,
-=======
     pub tile_link_map_storage_buffer: D::StorageBuffer,
->>>>>>> 1427b133
     pub tiles_storage_buffer: D::StorageBuffer,
 }
 
@@ -532,11 +515,7 @@
         let area_lut_texture = device.get_texture_parameter(&program, "AreaLUT");
         let tile_range_uniform = device.get_uniform(&program, "TileRange");
         let fills_storage_buffer = device.get_storage_buffer(&program, "Fills", 0);
-<<<<<<< HEAD
-        let fill_tile_map_storage_buffer = device.get_storage_buffer(&program, "FillTileMap", 1);
-=======
         let tile_link_map_storage_buffer = device.get_storage_buffer(&program, "TileLinkMap", 1);
->>>>>>> 1427b133
         let tiles_storage_buffer = device.get_storage_buffer(&program, "Tiles", 2);
 
         FillComputeProgram {
@@ -545,11 +524,7 @@
             area_lut_texture,
             tile_range_uniform,
             fills_storage_buffer,
-<<<<<<< HEAD
-            fill_tile_map_storage_buffer,
-=======
             tile_link_map_storage_buffer,
->>>>>>> 1427b133
             tiles_storage_buffer,
         }
     }
@@ -652,7 +627,6 @@
     pub program: D::Program,
     pub src_texture: D::TextureParameter,
     pub framebuffer_size_uniform: D::Uniform,
-<<<<<<< HEAD
 }
 
 impl<D> ClipTileCombineProgram<D> where D: Device {
@@ -675,30 +649,6 @@
         let program = device.create_raster_program(resources, "tile_clip_copy");
         let src_texture = device.get_texture_parameter(&program, "Src");
         let framebuffer_size_uniform = device.get_uniform(&program, "FramebufferSize");
-=======
-}
-
-impl<D> ClipTileCombineProgram<D> where D: Device {
-    pub fn new(device: &D, resources: &dyn ResourceLoader) -> ClipTileCombineProgram<D> {
-        let program = device.create_raster_program(resources, "tile_clip_combine");
-        let src_texture = device.get_texture_parameter(&program, "Src");
-        let framebuffer_size_uniform = device.get_uniform(&program, "FramebufferSize");
-        ClipTileCombineProgram { program, src_texture, framebuffer_size_uniform }
-    }
-}
-
-pub struct ClipTileCopyProgram<D> where D: Device {
-    pub program: D::Program,
-    pub src_texture: D::TextureParameter,
-    pub framebuffer_size_uniform: D::Uniform,
-}
-
-impl<D> ClipTileCopyProgram<D> where D: Device {
-    pub fn new(device: &D, resources: &dyn ResourceLoader) -> ClipTileCopyProgram<D> {
-        let program = device.create_raster_program(resources, "tile_clip_copy");
-        let src_texture = device.get_texture_parameter(&program, "Src");
-        let framebuffer_size_uniform = device.get_uniform(&program, "FramebufferSize");
->>>>>>> 1427b133
         ClipTileCopyProgram { program, src_texture, framebuffer_size_uniform }
     }
 }
@@ -883,11 +833,7 @@
     pub fills_storage_buffer: D::StorageBuffer,
     pub tiles_storage_buffer: D::StorageBuffer,
     pub microlines_storage_buffer: D::StorageBuffer,
-<<<<<<< HEAD
-    pub fill_tile_map_storage_buffer: D::StorageBuffer,
-=======
     pub tile_link_map_storage_buffer: D::StorageBuffer,
->>>>>>> 1427b133
     pub backdrops_storage_buffer: D::StorageBuffer,
 }
 
@@ -906,11 +852,7 @@
             device.get_storage_buffer(&program, "IndirectDrawParams", 2);
         let fills_storage_buffer = device.get_storage_buffer(&program, "Fills", 3);
         let tiles_storage_buffer = device.get_storage_buffer(&program, "Tiles", 4);
-<<<<<<< HEAD
-        let fill_tile_map_storage_buffer = device.get_storage_buffer(&program, "FillTileMap", 5);
-=======
         let tile_link_map_storage_buffer = device.get_storage_buffer(&program, "TileLinkMap", 5);
->>>>>>> 1427b133
         let backdrops_storage_buffer = device.get_storage_buffer(&program, "Backdrops", 6);
 
         BinComputeProgram {
@@ -922,11 +864,7 @@
             fills_storage_buffer,
             tiles_storage_buffer,
             microlines_storage_buffer,
-<<<<<<< HEAD
-            fill_tile_map_storage_buffer,
-=======
             tile_link_map_storage_buffer,
->>>>>>> 1427b133
             backdrops_storage_buffer,
         }
     }
@@ -988,11 +926,7 @@
     pub tile_count_uniform: D::Uniform,
     pub tile_path_info_storage_buffer: D::StorageBuffer,
     pub tiles_storage_buffer: D::StorageBuffer,
-<<<<<<< HEAD
-    pub fill_tile_map_storage_buffer: D::StorageBuffer,
-=======
     pub tile_link_map_storage_buffer: D::StorageBuffer,
->>>>>>> 1427b133
 }
 
 impl<D> InitProgram<D> where D: Device {
@@ -1006,11 +940,7 @@
 
         let tile_path_info_storage_buffer = device.get_storage_buffer(&program, "TilePathInfo", 0);
         let tiles_storage_buffer = device.get_storage_buffer(&program, "Tiles", 1);
-<<<<<<< HEAD
-        let fill_tile_map_storage_buffer = device.get_storage_buffer(&program, "FillTileMap", 2);
-=======
         let tile_link_map_storage_buffer = device.get_storage_buffer(&program, "TileLinkMap", 2);
->>>>>>> 1427b133
 
         InitProgram {
             program,
@@ -1018,11 +948,7 @@
             tile_count_uniform,
             tile_path_info_storage_buffer,
             tiles_storage_buffer,
-<<<<<<< HEAD
-            fill_tile_map_storage_buffer,
-=======
             tile_link_map_storage_buffer,
->>>>>>> 1427b133
         }
     }
 }