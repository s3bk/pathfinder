--- conflicted
+++ resolved
@@ -237,15 +237,12 @@
         let intermediate_dest_texture = device.create_texture(TextureFormat::RGBA8, window_size);
         let intermediate_dest_framebuffer = device.create_framebuffer(intermediate_dest_texture);
 
-<<<<<<< HEAD
-        #[cfg(feature="debug_ui")]
-=======
         let mut timer_queries = vec![];
         for _ in 0..TIMER_QUERY_CACHE_SIZE {
             timer_queries.push(device.create_timer_query());
         }
 
->>>>>>> afe1a64f
+        #[cfg(feature="debug_ui")]
         let debug_ui_presenter = DebugUIPresenter::new(&device, resources, window_size);
 
         Renderer {
@@ -287,13 +284,8 @@
             current_cpu_build_time: None,
             current_timer: None,
             pending_timers: VecDeque::new(),
-<<<<<<< HEAD
-            free_timer_queries: vec![],
-
+            free_timer_queries: timer_queries,
             #[cfg(feature="debug_ui")]
-=======
-            free_timer_queries: timer_queries,
->>>>>>> afe1a64f
             debug_ui_presenter,
 
             framebuffer_flags: FramebufferFlags::empty(),
