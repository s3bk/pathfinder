--- conflicted
+++ resolved
@@ -40,7 +40,10 @@
 const ROTATE_PANEL_WIDTH: i32 = SLIDER_WIDTH + PADDING * 2;
 const ROTATE_PANEL_HEIGHT: i32 = PADDING * 2 + SLIDER_HEIGHT;
 
-<<<<<<< HEAD
+const LIGHT_BG_COLOR:       ColorU = ColorU { r: 248, g: 248, b: 248, a: 255, };
+const DARK_BG_COLOR:        ColorU = ColorU { r: 32,  g: 32,  b: 32,  a: 255, };
+const TRANSPARENT_BG_COLOR: ColorU = ColorU { r: 0,   g: 0,   b: 0,   a: 0,   };
+
 static EFFECTS_PNG_NAME: &'static str = "demo/effects";
 static OPEN_PNG_NAME: &'static str = "demo/open";
 static ROTATE_PNG_NAME: &'static str = "demo/rotate";
@@ -49,20 +52,6 @@
 static ZOOM_OUT_PNG_NAME: &'static str = "demo/zoom-out";
 static BACKGROUND_PNG_NAME: &'static str = "demo/background";
 static SCREENSHOT_PNG_NAME: &'static str = "demo/screenshot";
-=======
-const LIGHT_BG_COLOR:       ColorU = ColorU { r: 248, g: 248, b: 248, a: 255, };
-const DARK_BG_COLOR:        ColorU = ColorU { r: 32,  g: 32,  b: 32,  a: 255, };
-const TRANSPARENT_BG_COLOR: ColorU = ColorU { r: 0,   g: 0,   b: 0,   a: 0,   };
-
-static EFFECTS_PNG_NAME: &'static str = "demo-effects";
-static OPEN_PNG_NAME: &'static str = "demo-open";
-static ROTATE_PNG_NAME: &'static str = "demo-rotate";
-static ZOOM_IN_PNG_NAME: &'static str = "demo-zoom-in";
-static ZOOM_ACTUAL_SIZE_PNG_NAME: &'static str = "demo-zoom-actual-size";
-static ZOOM_OUT_PNG_NAME: &'static str = "demo-zoom-out";
-static BACKGROUND_PNG_NAME: &'static str = "demo-background";
-static SCREENSHOT_PNG_NAME: &'static str = "demo-screenshot";
->>>>>>> 0b102ec9
 
 pub struct DemoUIModel {
     pub mode: Mode,
