// Automatically generated from files in pathfinder/shaders/. Do not edit!
#pragma clang diagnostic ignored "-Wmissing-prototypes"

#include <metal_stdlib>
#include <simd/simd.h>

using namespace metal;

struct bTileLinkMap
{
    int iTileLinkMap[1];
};

struct bFills
{
    uint iFills[1];
};

struct bTiles
{
    int iTiles[1];
};

constant uint3 gl_WorkGroupSize [[maybe_unused]] = uint3(16u, 4u, 1u);

static inline __attribute__((always_inline))
float4 computeCoverage(thread const float2& from, thread const float2& to, thread const texture2d<float> areaLUT, thread const sampler areaLUTSmplr)
{
    float2 left = select(to, from, bool2(from.x < to.x));
    float2 right = select(from, to, bool2(from.x < to.x));
    float2 window = fast::clamp(float2(from.x, to.x), float2(-0.5), float2(0.5));
    float offset = mix(window.x, window.y, 0.5) - left.x;
    float t = offset / (right.x - left.x);
    float y = mix(left.y, right.y, t);
    float d = (right.y - left.y) / (right.x - left.x);
    float dX = window.x - window.y;
    return areaLUT.sample(areaLUTSmplr, (float2(y + 8.0, abs(d * dX)) / float2(16.0)), level(0.0)) * dX;
}

<<<<<<< HEAD
kernel void main0(constant int2& uTileRange [[buffer(0)]], const device bTileLinkMap& _164 [[buffer(1)]], const device bFills& _187 [[buffer(2)]], const device bTiles& _258 [[buffer(3)]], texture2d<float> uAreaLUT [[texture(0)]], texture2d<float, access::write> uDest [[texture(1)]], sampler uAreaLUTSmplr [[sampler(0)]], uint3 gl_LocalInvocationID [[thread_position_in_threadgroup]], uint3 gl_WorkGroupID [[threadgroup_position_in_grid]])
=======
kernel void main0(constant int2& uTileRange [[buffer(0)]], const device bTileLinkMap& _164 [[buffer(1)]], const device bFills& _190 [[buffer(2)]], const device bTiles& _261 [[buffer(3)]], texture2d<float> uAreaLUT [[texture(0)]], texture2d<float, access::write> uDest [[texture(1)]], sampler uAreaLUTSmplr [[sampler(0)]], uint3 gl_LocalInvocationID [[thread_position_in_threadgroup]], uint3 gl_WorkGroupID [[threadgroup_position_in_grid]])
>>>>>>> 5ea93dc8
{
    int2 tileSubCoord = int2(gl_LocalInvocationID.xy) * int2(1, 4);
    uint tileIndexOffset = gl_WorkGroupID.x | (gl_WorkGroupID.y << uint(15));
    uint tileIndex = tileIndexOffset + uint(uTileRange.x);
    if (tileIndex >= uint(uTileRange.y))
    {
        return;
    }
<<<<<<< HEAD
    int fillIndex = _164.iTileLinkMap[tileIndex];
=======
    int fillIndex = _164.iTileLinkMap[(tileIndex * 2u) + 0u];
>>>>>>> 5ea93dc8
    if (fillIndex < 0)
    {
        return;
    }
    float4 coverages = float4(0.0);
    int iteration = 0;
    do
    {
<<<<<<< HEAD
        uint fillFrom = _187.iFills[(fillIndex * 3) + 0];
        uint fillTo = _187.iFills[(fillIndex * 3) + 1];
=======
        uint fillFrom = _190.iFills[(fillIndex * 3) + 0];
        uint fillTo = _190.iFills[(fillIndex * 3) + 1];
>>>>>>> 5ea93dc8
        float4 lineSegment = float4(float(fillFrom & 65535u), float(fillFrom >> uint(16)), float(fillTo & 65535u), float(fillTo >> uint(16))) / float4(256.0);
        float2 param = lineSegment.xy - (float2(tileSubCoord) + float2(0.5));
        float2 param_1 = lineSegment.zw - (float2(tileSubCoord) + float2(0.5));
        coverages += computeCoverage(param, param_1, uAreaLUT, uAreaLUTSmplr);
<<<<<<< HEAD
        fillIndex = int(_187.iFills[(fillIndex * 3) + 2]);
        iteration++;
    } while ((fillIndex >= 0) && (iteration < 1024));
    uint alphaTileIndex = uint(_258.iTiles[(tileIndex * 4u) + 1u]);
=======
        fillIndex = int(_190.iFills[(fillIndex * 3) + 2]);
        iteration++;
    } while ((fillIndex >= 0) && (iteration < 1024));
    uint alphaTileIndex = uint(_261.iTiles[(tileIndex * 4u) + 1u]);
>>>>>>> 5ea93dc8
    int2 tileOrigin = int2(16, 4) * int2(int(alphaTileIndex & 255u), int((alphaTileIndex >> 8u) & (255u + (((alphaTileIndex >> 16u) & 255u) << 8u))));
    int2 destCoord = tileOrigin + int2(gl_LocalInvocationID.xy);
    uDest.write(coverages, uint2(destCoord));
}
<|MERGE_RESOLUTION|>--- conflicted
+++ resolved
@@ -37,11 +37,7 @@
     return areaLUT.sample(areaLUTSmplr, (float2(y + 8.0, abs(d * dX)) / float2(16.0)), level(0.0)) * dX;
 }
 
-<<<<<<< HEAD
-kernel void main0(constant int2& uTileRange [[buffer(0)]], const device bTileLinkMap& _164 [[buffer(1)]], const device bFills& _187 [[buffer(2)]], const device bTiles& _258 [[buffer(3)]], texture2d<float> uAreaLUT [[texture(0)]], texture2d<float, access::write> uDest [[texture(1)]], sampler uAreaLUTSmplr [[sampler(0)]], uint3 gl_LocalInvocationID [[thread_position_in_threadgroup]], uint3 gl_WorkGroupID [[threadgroup_position_in_grid]])
-=======
 kernel void main0(constant int2& uTileRange [[buffer(0)]], const device bTileLinkMap& _164 [[buffer(1)]], const device bFills& _190 [[buffer(2)]], const device bTiles& _261 [[buffer(3)]], texture2d<float> uAreaLUT [[texture(0)]], texture2d<float, access::write> uDest [[texture(1)]], sampler uAreaLUTSmplr [[sampler(0)]], uint3 gl_LocalInvocationID [[thread_position_in_threadgroup]], uint3 gl_WorkGroupID [[threadgroup_position_in_grid]])
->>>>>>> 5ea93dc8
 {
     int2 tileSubCoord = int2(gl_LocalInvocationID.xy) * int2(1, 4);
     uint tileIndexOffset = gl_WorkGroupID.x | (gl_WorkGroupID.y << uint(15));
@@ -50,11 +46,7 @@
     {
         return;
     }
-<<<<<<< HEAD
-    int fillIndex = _164.iTileLinkMap[tileIndex];
-=======
     int fillIndex = _164.iTileLinkMap[(tileIndex * 2u) + 0u];
->>>>>>> 5ea93dc8
     if (fillIndex < 0)
     {
         return;
@@ -63,28 +55,16 @@
     int iteration = 0;
     do
     {
-<<<<<<< HEAD
-        uint fillFrom = _187.iFills[(fillIndex * 3) + 0];
-        uint fillTo = _187.iFills[(fillIndex * 3) + 1];
-=======
         uint fillFrom = _190.iFills[(fillIndex * 3) + 0];
         uint fillTo = _190.iFills[(fillIndex * 3) + 1];
->>>>>>> 5ea93dc8
         float4 lineSegment = float4(float(fillFrom & 65535u), float(fillFrom >> uint(16)), float(fillTo & 65535u), float(fillTo >> uint(16))) / float4(256.0);
         float2 param = lineSegment.xy - (float2(tileSubCoord) + float2(0.5));
         float2 param_1 = lineSegment.zw - (float2(tileSubCoord) + float2(0.5));
         coverages += computeCoverage(param, param_1, uAreaLUT, uAreaLUTSmplr);
-<<<<<<< HEAD
-        fillIndex = int(_187.iFills[(fillIndex * 3) + 2]);
-        iteration++;
-    } while ((fillIndex >= 0) && (iteration < 1024));
-    uint alphaTileIndex = uint(_258.iTiles[(tileIndex * 4u) + 1u]);
-=======
         fillIndex = int(_190.iFills[(fillIndex * 3) + 2]);
         iteration++;
     } while ((fillIndex >= 0) && (iteration < 1024));
     uint alphaTileIndex = uint(_261.iTiles[(tileIndex * 4u) + 1u]);
->>>>>>> 5ea93dc8
     int2 tileOrigin = int2(16, 4) * int2(int(alphaTileIndex & 255u), int((alphaTileIndex >> 8u) & (255u + (((alphaTileIndex >> 16u) & 255u) << 8u))));
     int2 destCoord = tileOrigin + int2(gl_LocalInvocationID.xy);
     uDest.write(coverages, uint2(destCoord));
