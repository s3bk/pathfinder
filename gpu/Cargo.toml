--- conflicted
+++ resolved
@@ -5,14 +5,11 @@
 edition = "2018"
 
 [dependencies]
-<<<<<<< HEAD
 phf = "0.7.23"
 
 [build-dependencies]
 phf_codegen = "0.7.24"
-=======
 half = "1.4"
->>>>>>> 0662f643
 
 [dependencies.image]
 version = "0.21"
