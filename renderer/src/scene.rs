// pathfinder/renderer/src/scene.rs
//
// Copyright © 2019 The Pathfinder Project Developers.
//
// Licensed under the Apache License, Version 2.0 <LICENSE-APACHE or
// http://www.apache.org/licenses/LICENSE-2.0> or the MIT license
// <LICENSE-MIT or http://opensource.org/licenses/MIT>, at your
// option. This file may not be copied, modified, or distributed
// except according to those terms.

//! A set of paths to be rendered.

use crate::builder::SceneBuilder;
use crate::concurrent::executor::Executor;
use crate::options::{BuildOptions, PreparedBuildOptions};
use crate::options::{PreparedRenderTransform, RenderCommandListener};
use crate::paint::{MergedPaletteInfo, Paint, PaintId, PaintInfo, Palette};
use pathfinder_content::effects::BlendMode;
use pathfinder_content::fill::FillRule;
use pathfinder_content::outline::Outline;
use pathfinder_content::render_target::RenderTargetId;
use pathfinder_geometry::rect::RectF;
use pathfinder_geometry::transform2d::Transform2F;
use pathfinder_geometry::vector::{Vector2I, vec2f};
use std::sync::atomic::{AtomicUsize, Ordering};

static NEXT_SCENE_ID: AtomicUsize = AtomicUsize::new(0);

#[derive(Clone)]
pub struct Scene {
    pub(crate) display_list: Vec<DisplayItem>,
    pub(crate) paths: Vec<DrawPath>,
    pub(crate) clip_paths: Vec<ClipPath>,
    palette: Palette,
    bounds: RectF,
    view_box: RectF,
    id: SceneId,
}

#[derive(Clone, Copy, Debug, PartialEq)]
pub struct SceneId(pub u32);

impl Scene {
    #[inline]
    pub fn new() -> Scene {
        let scene_id = SceneId(NEXT_SCENE_ID.fetch_add(1, Ordering::Relaxed) as u32);
        Scene {
            display_list: vec![],
            paths: vec![],
            clip_paths: vec![],
            palette: Palette::new(scene_id),
            bounds: RectF::default(),
            view_box: RectF::default(),
            id: scene_id,
        }
    }

    pub fn push_path(&mut self, path: DrawPath) {
        let path_index = self.paths.len() as u32;
        self.paths.push(path);
        self.push_path_with_index(path_index);
    }

    fn push_path_with_index(&mut self, path_index: u32) {
        self.bounds = self.bounds.union_rect(self.paths[path_index as usize].outline.bounds());

        if let Some(DisplayItem::DrawPaths {
            start_index: _,
            ref mut end_index
        }) = self.display_list.last_mut() {
            *end_index = path_index + 1;
        } else {
            self.display_list.push(DisplayItem::DrawPaths {
                start_index: path_index,
                end_index: path_index + 1,
            });
        }
    }

    pub fn push_clip_path(&mut self, clip_path: ClipPath) -> ClipPathId {
        self.bounds = self.bounds.union_rect(clip_path.outline.bounds());
        let clip_path_id = ClipPathId(self.clip_paths.len() as u32);
        self.clip_paths.push(clip_path);
        clip_path_id
    }

    pub fn push_render_target(&mut self, render_target: RenderTarget) -> RenderTargetId {
        let render_target_id = self.palette.push_render_target(render_target);
        self.display_list.push(DisplayItem::PushRenderTarget(render_target_id));
        render_target_id
    }

    pub fn pop_render_target(&mut self) {
        self.display_list.push(DisplayItem::PopRenderTarget);
    }

    pub fn append_scene(&mut self, scene: Scene) {
        let MergedPaletteInfo {
            render_target_mapping,
            paint_mapping,
        } = self.palette.append_palette(scene.palette);

        // Merge clip paths.
        let mut clip_path_mapping = Vec::with_capacity(scene.clip_paths.len());
        for clip_path in scene.clip_paths {
            clip_path_mapping.push(self.clip_paths.len());
            self.clip_paths.push(clip_path);
        }

        // Merge draw paths.
        let mut draw_path_mapping = Vec::with_capacity(scene.paths.len());
        for draw_path in scene.paths {
            draw_path_mapping.push(self.paths.len() as u32);
            self.paths.push(DrawPath {
                outline: draw_path.outline,
                paint: paint_mapping[&draw_path.paint],
                clip_path: draw_path.clip_path.map(|clip_path_id| {
                    ClipPathId(clip_path_mapping[clip_path_id.0 as usize] as u32)
                }),
                fill_rule: draw_path.fill_rule,
                blend_mode: draw_path.blend_mode,
                name: draw_path.name,
            });
        }

        // Merge display items.
        for display_item in scene.display_list {
            match display_item {
                DisplayItem::PushRenderTarget(old_render_target_id) => {
                    let new_render_target_id = render_target_mapping[&old_render_target_id];
                    self.display_list.push(DisplayItem::PushRenderTarget(new_render_target_id));
                }
                DisplayItem::PopRenderTarget => {
                    self.display_list.push(DisplayItem::PopRenderTarget);
                }
                DisplayItem::DrawPaths {
                    start_index: old_start_path_index,
                    end_index: old_end_path_index,
                } => {
                    for old_path_index in old_start_path_index..old_end_path_index {
                        self.push_path_with_index(draw_path_mapping[old_path_index as usize])
                    }
                }
            }
        }
    }

    #[inline]
    pub fn build_paint_info(&mut self, render_transform: Transform2F) -> PaintInfo {
        self.palette.build_paint_info(render_transform)
    }

    #[allow(clippy::trivially_copy_pass_by_ref)]
    pub fn push_paint(&mut self, paint: &Paint) -> PaintId {
        self.palette.push_paint(paint)
    }

    #[inline]
    pub fn path_count(&self) -> usize {
        self.paths.len()
    }

    #[inline]
    pub fn bounds(&self) -> RectF {
        self.bounds
    }

    #[inline]
    pub fn set_bounds(&mut self, new_bounds: RectF) {
        self.bounds = new_bounds;
    }

    #[inline]
    pub fn view_box(&self) -> RectF {
        self.view_box
    }

    #[inline]
    pub fn set_view_box(&mut self, new_view_box: RectF) {
        self.view_box = new_view_box;
    }

    pub(crate) fn apply_render_options(
        &self,
        original_outline: &Outline,
        options: &PreparedBuildOptions,
    ) -> Outline {
        let effective_view_box = self.effective_view_box(options);

        let mut outline;
        match options.transform {
            PreparedRenderTransform::Perspective {
                ref perspective,
                ref clip_polygon,
                ..
            } => {
                if original_outline.is_outside_polygon(clip_polygon) {
                    outline = Outline::new();
                } else {
                    outline = (*original_outline).clone();
                    outline.close_all_contours();
                    outline.clip_against_polygon(clip_polygon);
                    outline.apply_perspective(perspective);

                    // TODO(pcwalton): Support subpixel AA in 3D.
                }
            }
            _ => {
                // TODO(pcwalton): Short circuit.
                outline = (*original_outline).clone();
                outline.close_all_contours();
                if options.transform.is_2d() || options.subpixel_aa_enabled {
                    let mut transform = match options.transform {
                        PreparedRenderTransform::Transform2D(transform) => transform,
                        PreparedRenderTransform::None => Transform2F::default(),
                        PreparedRenderTransform::Perspective { .. } => unreachable!(),
                    };
                    if options.subpixel_aa_enabled {
                        transform *= Transform2F::from_scale(vec2f(3.0, 1.0))
                    }
                    outline.transform(&transform);
                }
                outline.clip_against_rect(effective_view_box);
            }
        }

        if !options.dilation.is_zero() {
            outline.dilate(options.dilation);
        }

        // TODO(pcwalton): Fold this into previous passes to avoid unnecessary clones during
        // monotonic conversion.
        outline.prepare_for_tiling(self.effective_view_box(options));
        outline
    }

    #[inline]
    pub(crate) fn effective_view_box(&self, render_options: &PreparedBuildOptions) -> RectF {
        if render_options.subpixel_aa_enabled {
            self.view_box * vec2f(3.0, 1.0)
        } else {
            self.view_box
        }
    }

    #[inline]
<<<<<<< HEAD
    pub fn build<E, L: RenderCommandListener>(&self,
=======
    pub fn build<E>(&mut self,
>>>>>>> 564533ff
                    options: BuildOptions,
                    listener: L,
                    executor: &E)
                    where E: Executor {
        let prepared_options = options.prepare(self.bounds);
        SceneBuilder::new(self, &prepared_options, listener).build(executor)
    }

    pub fn paths<'a>(&'a self) -> PathIter {
        PathIter {
            scene: self,
            pos: 0
        }
    }
}

pub struct PathIter<'a> {
    scene: &'a Scene,
    pos: usize
}

impl<'a> Iterator for PathIter<'a> {
    type Item = (&'a Paint, &'a Outline, &'a str);
    fn next(&mut self) -> Option<Self::Item> {
        let item = self.scene.paths.get(self.pos).map(|path_object| {
            (
                self.scene.palette.paints.get(path_object.paint.0 as usize).unwrap(),
                &path_object.outline,
                &*path_object.name
            )
        });
        self.pos += 1;
        item
    }
}

#[derive(Clone, Debug)]
pub struct DrawPath {
    outline: Outline,
    paint: PaintId,
    clip_path: Option<ClipPathId>,
    fill_rule: FillRule,
    blend_mode: BlendMode,
    name: String,
}

#[derive(Clone, Debug)]
pub struct ClipPath {
    outline: Outline,
    fill_rule: FillRule,
    name: String,
}

#[derive(Clone, Copy, Debug)]
pub struct ClipPathId(pub u32);

#[derive(Clone, Debug)]
pub struct RenderTarget {
    size: Vector2I,
    name: String,
}

/// Drawing commands.
#[derive(Clone, Debug)]
pub enum DisplayItem {
    /// Draws paths to the render target on top of the stack.
    DrawPaths { start_index: u32, end_index: u32 },

    /// Pushes a render target onto the top of the stack.
    PushRenderTarget(RenderTargetId),

    /// Pops a render target from the stack.
    PopRenderTarget,
}

impl DrawPath {
    #[inline]
    pub fn new(outline: Outline, paint: PaintId) -> DrawPath {
        DrawPath {
            outline,
            paint,
            clip_path: None,
            fill_rule: FillRule::Winding,
            blend_mode: BlendMode::SrcOver,
            name: String::new(),
        }
    }

    #[inline]
    pub fn outline(&self) -> &Outline {
        &self.outline
    }

    #[inline]
    pub(crate) fn clip_path(&self) -> Option<ClipPathId> {
        self.clip_path
    }

    #[inline]
    pub fn set_clip_path(&mut self, new_clip_path: Option<ClipPathId>) {
        self.clip_path = new_clip_path
    }

    #[inline]
    pub(crate) fn paint(&self) -> PaintId {
        self.paint
    }

    #[inline]
    pub(crate) fn fill_rule(&self) -> FillRule {
        self.fill_rule
    }

    #[inline]
    pub fn set_fill_rule(&mut self, new_fill_rule: FillRule) {
        self.fill_rule = new_fill_rule
    }

    #[inline]
    pub(crate) fn blend_mode(&self) -> BlendMode {
        self.blend_mode
    }

    #[inline]
    pub fn set_blend_mode(&mut self, new_blend_mode: BlendMode) {
        self.blend_mode = new_blend_mode
    }

    #[inline]
    pub fn set_name(&mut self, new_name: String) {
        self.name = new_name
    }
}

impl ClipPath {
    #[inline]
    pub fn new(outline: Outline) -> ClipPath {
        ClipPath { outline, fill_rule: FillRule::Winding, name: String::new() }
    }

    #[inline]
    pub fn outline(&self) -> &Outline {
        &self.outline
    }

    #[inline]
    pub(crate) fn fill_rule(&self) -> FillRule {
        self.fill_rule
    }

    #[inline]
    pub fn set_fill_rule(&mut self, new_fill_rule: FillRule) {
        self.fill_rule = new_fill_rule
    }

    #[inline]
    pub fn set_name(&mut self, new_name: String) {
        self.name = new_name
    }
}

impl RenderTarget {
    #[inline]
    pub fn new(size: Vector2I, name: String) -> RenderTarget {
        RenderTarget { size, name }
    }

    #[inline]
    pub fn size(&self) -> Vector2I {
        self.size
    }
}<|MERGE_RESOLUTION|>--- conflicted
+++ resolved
@@ -244,11 +244,7 @@
     }
 
     #[inline]
-<<<<<<< HEAD
-    pub fn build<E, L: RenderCommandListener>(&self,
-=======
-    pub fn build<E>(&mut self,
->>>>>>> 564533ff
+    pub fn build<E, L: RenderCommandListener>(&mut self,
                     options: BuildOptions,
                     listener: L,
                     executor: &E)
