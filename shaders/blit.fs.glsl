--- conflicted
+++ resolved
@@ -24,9 +24,5 @@
 
 void main() {
     vec4 color = texture(uSrc, vTexCoord);
-<<<<<<< HEAD
-    //oFragColor = vec4(color.rgb * color.a, color.a);
-=======
->>>>>>> 1427b133
     oFragColor = color;
 }