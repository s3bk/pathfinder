// pathfinder/renderer/src/builder.rs
//
// Copyright © 2019 The Pathfinder Project Developers.
//
// Licensed under the Apache License, Version 2.0 <LICENSE-APACHE or
// http://www.apache.org/licenses/LICENSE-2.0> or the MIT license
// <LICENSE-MIT or http://opensource.org/licenses/MIT>, at your
// option. This file may not be copied, modified, or distributed
// except according to those terms.

//! Packs data onto the GPU.

use crate::concurrent::executor::Executor;
use crate::gpu::renderer::MASK_TILES_ACROSS;
use crate::gpu_data::{AlphaTile, AlphaTileVertex, FillBatchPrimitive, MaskTile, MaskTileVertex};
use crate::gpu_data::{RenderCommand, SolidTileVertex, TileObjectPrimitive};
use crate::options::{PreparedBuildOptions, RenderCommandListener};
use crate::paint::{PaintInfo, PaintMetadata};
use crate::scene::{DisplayItem, Scene};
use crate::tile_map::DenseTileMap;
use crate::tiles::{self, TILE_HEIGHT, TILE_WIDTH, Tiler, TilingPathInfo};
use crate::z_buffer::ZBuffer;
use pathfinder_content::effects::{BlendMode, Effects};
use pathfinder_content::fill::FillRule;
use pathfinder_geometry::line_segment::{LineSegment2F, LineSegmentU4, LineSegmentU8};
use pathfinder_geometry::vector::{Vector2F, Vector2I};
use pathfinder_geometry::rect::{RectF, RectI};
use pathfinder_geometry::util;
use pathfinder_simd::default::{F32x4, I32x4};
use std::sync::atomic::{AtomicUsize, Ordering};
use std::u16;

#[cfg(target_arch = "wasm32")]
use std::time::Duration;

#[cfg(not(target_arch = "wasm32"))]
use std::time::Instant;

pub(crate) struct SceneBuilder<'a, L: RenderCommandListener> {
    scene: &'a Scene,
    built_options: &'a PreparedBuildOptions,

    next_alpha_tile_index: AtomicUsize,
    next_mask_tile_index: AtomicUsize,

<<<<<<< HEAD
    pub(crate) z_buffer: ZBuffer,
    pub(crate) listener: L,
=======
    pub(crate) listener: Box<dyn RenderCommandListener>,
>>>>>>> 0b102ec9
}

#[derive(Debug)]
pub(crate) struct ObjectBuilder {
    pub built_path: BuiltPath,
    pub fills: Vec<FillBatchPrimitive>,
    pub bounds: RectF,
}

#[derive(Debug)]
struct BuiltDrawPath {
    path: BuiltPath,
    blend_mode: BlendMode,
}

#[derive(Debug)]
pub(crate) struct BuiltPath {
    pub mask_tiles: Vec<MaskTile>,
    pub alpha_tiles: Vec<AlphaTile>,
    pub solid_tiles: Vec<SolidTile>,
    pub tiles: DenseTileMap<TileObjectPrimitive>,
    pub fill_rule: FillRule,
}

<<<<<<< HEAD
impl<'a, L: RenderCommandListener> SceneBuilder<'a, L> {
    pub(crate) fn new(
        scene: &'a Scene,
        built_options: &'a PreparedBuildOptions,
        listener: L,
    ) -> SceneBuilder<'a, L> {
        let effective_view_box = scene.effective_view_box(built_options);
=======
#[derive(Clone, Copy, Debug)]
pub(crate) struct SolidTile {
    pub(crate) coords: Vector2I,
}

impl<'a> SceneBuilder<'a> {
    pub(crate) fn new(
        scene: &'a Scene,
        built_options: &'a PreparedBuildOptions,
        listener: Box<dyn RenderCommandListener>,
    ) -> SceneBuilder<'a> {
>>>>>>> 0b102ec9
        SceneBuilder {
            scene,
            built_options,

            next_alpha_tile_index: AtomicUsize::new(0),
            next_mask_tile_index: AtomicUsize::new(0),

            listener,
        }
    }

    pub fn build<E>(&mut self, executor: &E) where E: Executor {
        #[cfg(not(target_arch = "wasm32"))]
        let start_time = Instant::now();

        let bounding_quad = self.built_options.bounding_quad();

        let clip_path_count = self.scene.clip_paths.len();
        let draw_path_count = self.scene.paths.len();
        let total_path_count = clip_path_count + draw_path_count;
        self.listener.send(RenderCommand::Start { bounding_quad, path_count: total_path_count });

        let PaintInfo {
            data: paint_data,
            metadata: paint_metadata,
        } = self.scene.build_paint_info();
        self.listener.send(RenderCommand::AddPaintData(paint_data));

        let effective_view_box = self.scene.effective_view_box(self.built_options);

        let built_clip_paths = executor.build_vector(clip_path_count, |path_index| {
            self.build_clip_path(path_index, effective_view_box, &self.built_options, &self.scene)
        });

        let built_draw_paths = executor.build_vector(draw_path_count, |path_index| {
            self.build_draw_path(path_index,
                                 effective_view_box,
                                 &self.built_options,
                                 &self.scene,
                                 &paint_metadata,
                                 &built_clip_paths)
        });

        self.finish_building(&paint_metadata, built_clip_paths, built_draw_paths);

        #[cfg(not(target_arch = "wasm32"))]
        let build_time = Instant::now() - start_time;

        #[cfg(target_arch = "wasm32")]
        let build_time = Duration::from_millis(0);

        self.listener.send(RenderCommand::Finish { build_time });
    }

    fn build_clip_path(
        &self,
        path_index: usize,
        view_box: RectF,
        built_options: &PreparedBuildOptions,
        scene: &Scene,
    ) -> BuiltPath {
        let path_object = &scene.clip_paths[path_index];
        let outline = scene.apply_render_options(path_object.outline(), built_options);

        let mut tiler = Tiler::new(self,
                                   &outline,
                                   path_object.fill_rule(),
                                   view_box,
                                   path_index as u16,
                                   TilingPathInfo::Clip);

        tiler.generate_tiles();

        self.listener.send(RenderCommand::AddFills(tiler.object_builder.fills));
        tiler.object_builder.built_path
    }

    fn build_draw_path(
        &self,
        path_index: usize,
        view_box: RectF,
        built_options: &PreparedBuildOptions,
        scene: &Scene,
        paint_metadata: &[PaintMetadata],
        built_clip_paths: &[BuiltPath],
    ) -> BuiltDrawPath {
        let path_object = &scene.paths[path_index];
        let outline = scene.apply_render_options(path_object.outline(), built_options);
        let paint_id = path_object.paint();

        let built_clip_path =
            path_object.clip_path().map(|clip_path_id| &built_clip_paths[clip_path_id.0 as usize]);

        let mut tiler = Tiler::new(self,
                                   &outline,
                                   path_object.fill_rule(),
                                   view_box,
                                   path_index as u16,
                                   TilingPathInfo::Draw {
            paint_metadata: &paint_metadata[paint_id.0 as usize],
            blend_mode: path_object.blend_mode(),
            built_clip_path,
        });

        tiler.generate_tiles();

        self.listener.send(RenderCommand::AddFills(tiler.object_builder.fills));

        BuiltDrawPath {
            path: tiler.object_builder.built_path,
            blend_mode: path_object.blend_mode(),
        }
    }

    fn cull_tiles(&self,
                  paint_metadata: &[PaintMetadata],
                  built_clip_paths: Vec<BuiltPath>,
                  built_draw_paths: Vec<BuiltDrawPath>)
                  -> CulledTiles {
        let mut culled_tiles = CulledTiles {
            mask_winding_tiles: vec![],
            mask_evenodd_tiles: vec![],
            display_list: vec![],
        };

        for built_clip_path in built_clip_paths {
            culled_tiles.push_mask_tiles(&built_clip_path);
        }

        let mut remaining_layer_z_buffers = self.build_solid_tiles(&built_draw_paths);
        remaining_layer_z_buffers.reverse();

        // Process first Z-buffer.
        let first_z_buffer = remaining_layer_z_buffers.pop().unwrap();
        let first_solid_tiles = first_z_buffer.build_solid_tiles(&self.scene.paths,
                                                                 paint_metadata);
        if !first_solid_tiles.is_empty() {
            culled_tiles.display_list
                        .push(CulledDisplayItem::DrawSolidTiles(first_solid_tiles));
        }

        let mut layer_z_buffers_stack = vec![first_z_buffer];

        for display_item in &self.scene.display_list {
            // Just pass through `PushLayer` and `PopLayer` commands.
            let (start_draw_path_index, end_draw_path_index) = match *display_item {
                DisplayItem::PushLayer { effects } => {
                    culled_tiles.display_list.push(CulledDisplayItem::PushLayer { effects });

                    let z_buffer = remaining_layer_z_buffers.pop().unwrap();
                    let solid_tiles = z_buffer.build_solid_tiles(&self.scene.paths,
                                                                 paint_metadata);
                    if !solid_tiles.is_empty() {
                        culled_tiles.display_list
                                    .push(CulledDisplayItem::DrawSolidTiles(solid_tiles));
                    }
                    layer_z_buffers_stack.push(z_buffer);
                    continue;
                }
                DisplayItem::PopLayer => {
                    culled_tiles.display_list.push(CulledDisplayItem::PopLayer);
                    layer_z_buffers_stack.pop();
                    continue;
                }
                DisplayItem::DrawPaths { start_index, end_index } => (start_index, end_index),
            };

            for draw_path_index in start_draw_path_index..end_draw_path_index {
                let built_draw_path = &built_draw_paths[draw_path_index as usize];
                culled_tiles.push_mask_tiles(&built_draw_path.path);

                // Create a new `DrawAlphaTiles` display item if we don't have one or if we have to
                // break a batch due to blend mode differences.
                //
                // TODO(pcwalton): If we really wanted to, we could use tile maps to avoid batch
                // breaks in some cases…
                match culled_tiles.display_list.last() {
                    Some(&CulledDisplayItem::DrawAlphaTiles {
                        tiles: _,
                        blend_mode
                    }) if blend_mode == built_draw_path.blend_mode => {}
                    _ => {
                        culled_tiles.display_list.push(CulledDisplayItem::DrawAlphaTiles {
                            tiles: vec![],
                            blend_mode: built_draw_path.blend_mode,
                        })
                    }
                }

                // Fetch the destination alpha tiles buffer.
                let culled_alpha_tiles = match *culled_tiles.display_list.last_mut().unwrap() {
                    CulledDisplayItem::DrawAlphaTiles {
                        tiles: ref mut culled_alpha_tiles,
                        ..
                    } => culled_alpha_tiles,
                    _ => unreachable!(),
                };

                let layer_z_buffer = layer_z_buffers_stack.last().unwrap();
                for alpha_tile in &built_draw_path.path.alpha_tiles {
                    let alpha_tile_coords = alpha_tile.upper_left.tile_position();
                    if layer_z_buffer.test(alpha_tile_coords,
                                           alpha_tile.upper_left.object_index as u32) {
                        culled_alpha_tiles.push(*alpha_tile);
                    }
                }
            }
        }

        culled_tiles
    }

    fn build_solid_tiles(&self, built_draw_paths: &[BuiltDrawPath]) -> Vec<ZBuffer> {
        let effective_view_box = self.scene.effective_view_box(self.built_options);
        let mut z_buffers = vec![ZBuffer::new(effective_view_box)];
        let mut z_buffer_index_stack = vec![0];

        // Create Z-buffers.
        for display_item in &self.scene.display_list {
            match *display_item {
                DisplayItem::PushLayer { .. } => {
                    z_buffer_index_stack.push(z_buffers.len());
                    z_buffers.push(ZBuffer::new(effective_view_box));
                }
                DisplayItem::PopLayer => {
                    z_buffer_index_stack.pop();
                }
                DisplayItem::DrawPaths { start_index, end_index } => {
                    let (start_index, end_index) = (start_index as usize, end_index as usize);
                    let z_buffer = &mut z_buffers[*z_buffer_index_stack.last().unwrap()];
                    for (path_index, built_draw_path) in
                            built_draw_paths[start_index..end_index].iter().enumerate() {
                        z_buffer.update(&built_draw_path.path.solid_tiles, path_index as u32);
                    }
                }
            }
        }
        debug_assert_eq!(z_buffer_index_stack.len(), 1);

        z_buffers
    }

    fn pack_tiles(&mut self, culled_tiles: CulledTiles) {
        if !culled_tiles.mask_winding_tiles.is_empty() {
            self.listener.send(RenderCommand::RenderMaskTiles {
                tiles: culled_tiles.mask_winding_tiles,
                fill_rule: FillRule::Winding,
            });
        }
        if !culled_tiles.mask_evenodd_tiles.is_empty() {
            self.listener.send(RenderCommand::RenderMaskTiles {
                tiles: culled_tiles.mask_evenodd_tiles,
                fill_rule: FillRule::EvenOdd,
            });
        }

        for display_item in culled_tiles.display_list {
            match display_item {
                CulledDisplayItem::DrawSolidTiles(tiles) => {
                    self.listener.send(RenderCommand::DrawSolidTiles(tiles))
                }
                CulledDisplayItem::DrawAlphaTiles { tiles, blend_mode } => {
                    self.listener.send(RenderCommand::DrawAlphaTiles { tiles, blend_mode })
                }
                CulledDisplayItem::PushLayer { effects } => {
                    self.listener.send(RenderCommand::PushLayer { effects })
                }
                CulledDisplayItem::PopLayer => self.listener.send(RenderCommand::PopLayer),
            }
        }
    }

    fn finish_building(&mut self,
                       paint_metadata: &[PaintMetadata],
                       built_clip_paths: Vec<BuiltPath>,
                       built_draw_paths: Vec<BuiltDrawPath>) {
        self.listener.send(RenderCommand::FlushFills);
        let culled_tiles = self.cull_tiles(paint_metadata, built_clip_paths, built_draw_paths);
        self.pack_tiles(culled_tiles);
    }

    pub(crate) fn allocate_mask_tile_index(&self) -> u16 {
        // FIXME(pcwalton): Check for overflow!
        self.next_mask_tile_index.fetch_add(1, Ordering::Relaxed) as u16
    }
}

impl BuiltPath {
    fn new(bounds: RectF, fill_rule: FillRule) -> BuiltPath {
        BuiltPath {
            mask_tiles: vec![],
            alpha_tiles: vec![],
            solid_tiles: vec![],
            tiles: DenseTileMap::new(tiles::round_rect_out_to_tile_bounds(bounds)),
            fill_rule,
        }
    }
}

impl SolidTile {
    #[inline]
    pub(crate) fn new(coords: Vector2I) -> SolidTile {
        SolidTile { coords }
    }
}

struct CulledTiles {
    mask_winding_tiles: Vec<MaskTile>,
    mask_evenodd_tiles: Vec<MaskTile>,
    display_list: Vec<CulledDisplayItem>,
}

enum CulledDisplayItem {
    DrawSolidTiles(Vec<SolidTileVertex>),
    DrawAlphaTiles { tiles: Vec<AlphaTile>, blend_mode: BlendMode },
    PushLayer { effects: Effects },
    PopLayer,
}

#[derive(Clone, Copy, Debug, Default)]
pub struct TileStats {
    pub solid_tile_count: u32,
    pub alpha_tile_count: u32,
}

// Utilities for built objects

impl ObjectBuilder {
    pub(crate) fn new(bounds: RectF, fill_rule: FillRule) -> ObjectBuilder {
        ObjectBuilder { built_path: BuiltPath::new(bounds, fill_rule), bounds, fills: vec![] }
    }

    #[inline]
    pub(crate) fn tile_rect(&self) -> RectI {
        self.built_path.tiles.rect
    }

    fn add_fill<L: RenderCommandListener>(
        &mut self,
        scene_builder: &SceneBuilder<L>,
        segment: LineSegment2F,
        tile_coords: Vector2I,
    ) {
        debug!("add_fill({:?} ({:?}))", segment, tile_coords);

        // Ensure this fill is in bounds. If not, cull it.
        if self.tile_coords_to_local_index(tile_coords).is_none() {
            return;
        };

        debug_assert_eq!(TILE_WIDTH, TILE_HEIGHT);

        // Compute the upper left corner of the tile.
        let tile_size = F32x4::splat(TILE_WIDTH as f32);
        let tile_upper_left = tile_coords.to_f32().0.to_f32x4().xyxy() * tile_size;

        // Convert to 4.8 fixed point.
        let segment = (segment.0 - tile_upper_left) * F32x4::splat(256.0);
        let (min, max) = (F32x4::default(), F32x4::splat((TILE_WIDTH * 256 - 1) as f32));
        let segment = segment.clamp(min, max).to_i32x4();
        let (from_x, from_y, to_x, to_y) = (segment[0], segment[1], segment[2], segment[3]);

        // Cull degenerate fills.
        if from_x == to_x {
            debug!("... culling!");
            return;
        }

        // Allocate global tile if necessary.
        let alpha_tile_index = self.get_or_allocate_alpha_tile_index(scene_builder, tile_coords);

        // Pack whole pixels.
        let px = (segment & I32x4::splat(0xf00)).to_u32x4();
        let px = (px >> 8).to_i32x4() | (px >> 4).to_i32x4().yxwz();

        // Pack instance data.
        debug!("... OK, pushing");
        self.fills.push(FillBatchPrimitive {
            px: LineSegmentU4 { from: px[0] as u8, to: px[2] as u8 },
            subpx: LineSegmentU8 {
                from_x: from_x as u8,
                from_y: from_y as u8,
                to_x:   to_x   as u8,
                to_y:   to_y   as u8,
            },
            alpha_tile_index,
        });
    }

    fn get_or_allocate_alpha_tile_index<L: RenderCommandListener>(
        &mut self,
        scene_builder: &SceneBuilder<L>,
        tile_coords: Vector2I,
    ) -> u16 {
        let local_tile_index = self.built_path.tiles.coords_to_index_unchecked(tile_coords);
        let alpha_tile_index = self.built_path.tiles.data[local_tile_index].alpha_tile_index;
        if alpha_tile_index != !0 {
            return alpha_tile_index;
        }

        // FIXME(pcwalton): Check for overflow!
        let alpha_tile_index = scene_builder
            .next_alpha_tile_index
            .fetch_add(1, Ordering::Relaxed) as u16;
        self.built_path.tiles.data[local_tile_index].alpha_tile_index = alpha_tile_index;
        alpha_tile_index
    }

    pub(crate) fn add_active_fill<L: RenderCommandListener>(
        &mut self,
        scene_builder: &SceneBuilder<L>,
        left: f32,
        right: f32,
        mut winding: i32,
        tile_coords: Vector2I,
    ) {
        let tile_origin_y = (tile_coords.y() * TILE_HEIGHT as i32) as f32;
        let left = Vector2F::new(left, tile_origin_y);
        let right = Vector2F::new(right, tile_origin_y);

        let segment = if winding < 0 {
            LineSegment2F::new(left, right)
        } else {
            LineSegment2F::new(right, left)
        };

        debug!(
            "... emitting active fill {} -> {} winding {} @ tile {:?}",
            left.x(),
            right.x(),
            winding,
            tile_coords
        );

        while winding != 0 {
            self.add_fill(scene_builder, segment, tile_coords);
            if winding < 0 {
                winding += 1
            } else {
                winding -= 1
            }
        }
    }

    pub(crate) fn generate_fill_primitives_for_line<L: RenderCommandListener>(
        &mut self,
        scene_builder: &SceneBuilder<L>,
        mut segment: LineSegment2F,
        tile_y: i32,
    ) {
        debug!(
            "... generate_fill_primitives_for_line(): segment={:?} tile_y={} ({}-{})",
            segment,
            tile_y,
            tile_y as f32 * TILE_HEIGHT as f32,
            (tile_y + 1) as f32 * TILE_HEIGHT as f32
        );

        let winding = segment.from_x() > segment.to_x();
        let (segment_left, segment_right) = if !winding {
            (segment.from_x(), segment.to_x())
        } else {
            (segment.to_x(), segment.from_x())
        };

        // FIXME(pcwalton): Optimize this.
        let segment_tile_left = f32::floor(segment_left) as i32 / TILE_WIDTH as i32;
        let segment_tile_right =
            util::alignup_i32(f32::ceil(segment_right) as i32, TILE_WIDTH as i32);
        debug!(
            "segment_tile_left={} segment_tile_right={} tile_rect={:?}",
            segment_tile_left,
            segment_tile_right,
            self.tile_rect()
        );

        for subsegment_tile_x in segment_tile_left..segment_tile_right {
            let (mut fill_from, mut fill_to) = (segment.from(), segment.to());
            let subsegment_tile_right =
                ((i32::from(subsegment_tile_x) + 1) * TILE_HEIGHT as i32) as f32;
            if subsegment_tile_right < segment_right {
                let x = subsegment_tile_right;
                let point = Vector2F::new(x, segment.solve_y_for_x(x));
                if !winding {
                    fill_to = point;
                    segment = LineSegment2F::new(point, segment.to());
                } else {
                    fill_from = point;
                    segment = LineSegment2F::new(segment.from(), point);
                }
            }

            let fill_segment = LineSegment2F::new(fill_from, fill_to);
            let fill_tile_coords = Vector2I::new(subsegment_tile_x, tile_y);
            self.add_fill(scene_builder, fill_segment, fill_tile_coords);
        }
    }

    #[inline]
    pub(crate) fn tile_coords_to_local_index(&self, coords: Vector2I) -> Option<u32> {
        self.built_path.tiles.coords_to_index(coords).map(|index| index as u32)
    }

    #[inline]
    pub(crate) fn local_tile_index_to_coords(&self, tile_index: u32) -> Vector2I {
        self.built_path.tiles.index_to_coords(tile_index as usize)
    }

    pub(crate) fn push_mask_tile(mask_tiles: &mut Vec<MaskTile>,
                                 fill_tile: &TileObjectPrimitive,
                                 mask_tile_index: u16,
                                 object_index: u16) {
        mask_tiles.push(MaskTile {
            upper_left: MaskTileVertex::new(mask_tile_index,
                                            fill_tile.alpha_tile_index as u16,
                                            Vector2I::default(),
                                            object_index,
                                            fill_tile.backdrop as i16),
            upper_right: MaskTileVertex::new(mask_tile_index,
                                             fill_tile.alpha_tile_index as u16,
                                             Vector2I::new(1, 0),
                                             object_index,
                                             fill_tile.backdrop as i16),
            lower_left: MaskTileVertex::new(mask_tile_index,
                                            fill_tile.alpha_tile_index as u16,
                                            Vector2I::new(0, 1),
                                            object_index,
                                            fill_tile.backdrop as i16),
            lower_right: MaskTileVertex::new(mask_tile_index,
                                             fill_tile.alpha_tile_index as u16,
                                             Vector2I::splat(1),
                                             object_index,
                                             fill_tile.backdrop as i16),
        });
    }

    pub(crate) fn push_alpha_tile(alpha_tiles: &mut Vec<AlphaTile>,
                                  mask_tile_index: u16,
                                  tile_coords: Vector2I,
                                  object_index: u16,
                                  paint_metadata: &PaintMetadata) {
        alpha_tiles.push(AlphaTile {
            upper_left: AlphaTileVertex::new(tile_coords,
                                             mask_tile_index,
                                             Vector2I::default(),
                                             object_index,
                                             paint_metadata),
            upper_right: AlphaTileVertex::new(tile_coords,
                                              mask_tile_index,
                                              Vector2I::new(1, 0),
                                              object_index,
                                              paint_metadata),
            lower_left: AlphaTileVertex::new(tile_coords,
                                             mask_tile_index,
                                             Vector2I::new(0, 1),
                                             object_index,
                                             paint_metadata),
            lower_right: AlphaTileVertex::new(tile_coords,
                                              mask_tile_index,
                                              Vector2I::splat(1),
                                              object_index,
                                              paint_metadata),
        });
    }
}

impl MaskTileVertex {
    #[inline]
    fn new(mask_index: u16,
           fill_index: u16,
           tile_offset: Vector2I,
           object_index: u16,
           backdrop: i16)
           -> MaskTileVertex {
        let mask_uv = calculate_mask_uv(mask_index, tile_offset);
        let fill_uv = calculate_mask_uv(fill_index, tile_offset);
        MaskTileVertex {
            mask_u: mask_uv.x() as u16,
            mask_v: mask_uv.y() as u16,
            fill_u: fill_uv.x() as u16,
            fill_v: fill_uv.y() as u16,
            backdrop,
            object_index,
        }
    }
}

impl AlphaTileVertex {
    #[inline]
    fn new(tile_origin: Vector2I,
           tile_index: u16,
           tile_offset: Vector2I,
           object_index: u16,
           paint_metadata: &PaintMetadata)
           -> AlphaTileVertex {
        let tile_position = tile_origin + tile_offset;
        let color_uv = paint_metadata.calculate_tex_coords(tile_position).scale(65535.0).to_i32();
        let mask_uv = calculate_mask_uv(tile_index, tile_offset);

        AlphaTileVertex {
            tile_x: tile_position.x() as i16,
            tile_y: tile_position.y() as i16,
            color_u: color_uv.x() as u16,
            color_v: color_uv.y() as u16,
            mask_u: mask_uv.x() as u16,
            mask_v: mask_uv.y() as u16,
            object_index,
            pad: 0,
        }
    }

    #[inline]
    pub fn tile_position(&self) -> Vector2I {
        Vector2I::new(self.tile_x as i32, self.tile_y as i32)
    }
}

fn calculate_mask_uv(tile_index: u16, tile_offset: Vector2I) -> Vector2I {
    let mask_u = tile_index as i32 % MASK_TILES_ACROSS as i32;
    let mask_v = tile_index as i32 / MASK_TILES_ACROSS as i32;
    let mask_scale = 65535.0 / MASK_TILES_ACROSS as f32;
    let mask_uv = Vector2I::new(mask_u, mask_v) + tile_offset;
    mask_uv.to_f32().scale(mask_scale).to_i32()
}

impl CulledTiles {
    fn push_mask_tiles(&mut self, built_path: &BuiltPath) {
        match built_path.fill_rule {
            FillRule::Winding => self.mask_winding_tiles.extend_from_slice(&built_path.mask_tiles),
            FillRule::EvenOdd => self.mask_evenodd_tiles.extend_from_slice(&built_path.mask_tiles),
        }
    }
}<|MERGE_RESOLUTION|>--- conflicted
+++ resolved
@@ -43,12 +43,7 @@
     next_alpha_tile_index: AtomicUsize,
     next_mask_tile_index: AtomicUsize,
 
-<<<<<<< HEAD
-    pub(crate) z_buffer: ZBuffer,
     pub(crate) listener: L,
-=======
-    pub(crate) listener: Box<dyn RenderCommandListener>,
->>>>>>> 0b102ec9
 }
 
 #[derive(Debug)]
@@ -73,7 +68,11 @@
     pub fill_rule: FillRule,
 }
 
-<<<<<<< HEAD
+#[derive(Clone, Copy, Debug)]
+pub(crate) struct SolidTile {
+    pub(crate) coords: Vector2I,
+}
+
 impl<'a, L: RenderCommandListener> SceneBuilder<'a, L> {
     pub(crate) fn new(
         scene: &'a Scene,
@@ -81,19 +80,6 @@
         listener: L,
     ) -> SceneBuilder<'a, L> {
         let effective_view_box = scene.effective_view_box(built_options);
-=======
-#[derive(Clone, Copy, Debug)]
-pub(crate) struct SolidTile {
-    pub(crate) coords: Vector2I,
-}
-
-impl<'a> SceneBuilder<'a> {
-    pub(crate) fn new(
-        scene: &'a Scene,
-        built_options: &'a PreparedBuildOptions,
-        listener: Box<dyn RenderCommandListener>,
-    ) -> SceneBuilder<'a> {
->>>>>>> 0b102ec9
         SceneBuilder {
             scene,
             built_options,
