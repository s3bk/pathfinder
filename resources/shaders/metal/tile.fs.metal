--- conflicted
+++ resolved
@@ -6,11 +6,6 @@
 
 using namespace metal;
 
-<<<<<<< HEAD
-=======
-constant float3 _1056 = {};
-
->>>>>>> 5ea93dc8
 struct main0_out
 {
     float4 oFragColor [[color(0)]];
