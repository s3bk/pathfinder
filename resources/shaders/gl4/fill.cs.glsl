#version {{version}}
// Automatically generated from files in pathfinder/shaders/. Do not edit!












#extension GL_GOOGLE_include_directive : enable

precision highp float;
















vec4 computeCoverage(vec2 from, vec2 to, sampler2D areaLUT){

    vec2 left = from . x < to . x ? from : to, right = from . x < to . x ? to : from;


    vec2 window = clamp(vec2(from . x, to . x), - 0.5, 0.5);
    float offset = mix(window . x, window . y, 0.5)- left . x;
    float t = offset /(right . x - left . x);


    float y = mix(left . y, right . y, t);
    float d =(right . y - left . y)/(right . x - left . x);


    float dX = window . x - window . y;
    return texture(areaLUT, vec2(y + 8.0, abs(d * dX))/ 16.0)* dX;
}


layout(local_size_x = 16, local_size_y = 4)in;

uniform writeonly image2D uDest;
uniform sampler2D uAreaLUT;
uniform ivec2 uTileRange;

layout(std430, binding = 0)buffer bFills {
    restrict readonly uint iFills[];
};

layout(std430, binding = 1)buffer bTileLinkMap {
<<<<<<< HEAD
=======


>>>>>>> 5ea93dc8
    restrict readonly int iTileLinkMap[];
};

layout(std430, binding = 2)buffer bTiles {
    restrict readonly int iTiles[];
};

void main(){
    ivec2 tileSubCoord = ivec2(gl_LocalInvocationID . xy)* ivec2(1, 4);


    uint tileIndexOffset = gl_WorkGroupID . x |(gl_WorkGroupID . y << 15);
    uint tileIndex = tileIndexOffset + uint(uTileRange . x);
    if(tileIndex >= uTileRange . y)
        return;

<<<<<<< HEAD
    int fillIndex = iTileLinkMap[tileIndex];
=======
    int fillIndex = iTileLinkMap[tileIndex * 2 + 0];
>>>>>>> 5ea93dc8
    if(fillIndex < 0)
        return;

    vec4 coverages = vec4(0.0);
    int iteration = 0;
    do {
        uint fillFrom = iFills[fillIndex * 3 + 0], fillTo = iFills[fillIndex * 3 + 1];
        vec4 lineSegment = vec4(fillFrom & 0xffff, fillFrom >> 16,
                                fillTo & 0xffff, fillTo >> 16)/ 256.0;

        coverages += computeCoverage(lineSegment . xy -(vec2(tileSubCoord)+ vec2(0.5)),
                                     lineSegment . zw -(vec2(tileSubCoord)+ vec2(0.5)),
                                     uAreaLUT);

        fillIndex = int(iFills[fillIndex * 3 + 2]);
        iteration ++;
    } while(fillIndex >= 0 && iteration < 1024);



    uint alphaTileIndex = iTiles[tileIndex * 4 + 1];

    ivec2 tileOrigin = ivec2(16, 4)*
        ivec2(alphaTileIndex & 0xff,
              (alphaTileIndex >> 8u)& 0xff +(((alphaTileIndex >> 16u)& 0xff)<< 8u));
    ivec2 destCoord = tileOrigin + ivec2(gl_LocalInvocationID . xy);
    imageStore(uDest, destCoord, coverages);
}
<|MERGE_RESOLUTION|>--- conflicted
+++ resolved
@@ -61,11 +61,8 @@
 };
 
 layout(std430, binding = 1)buffer bTileLinkMap {
-<<<<<<< HEAD
-=======
 
 
->>>>>>> 5ea93dc8
     restrict readonly int iTileLinkMap[];
 };
 
@@ -82,11 +79,7 @@
     if(tileIndex >= uTileRange . y)
         return;
 
-<<<<<<< HEAD
-    int fillIndex = iTileLinkMap[tileIndex];
-=======
     int fillIndex = iTileLinkMap[tileIndex * 2 + 0];
->>>>>>> 5ea93dc8
     if(fillIndex < 0)
         return;
 
