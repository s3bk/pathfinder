// pathfinder/gl/src/lib.rs
//
// Copyright © 2019 The Pathfinder Project Developers.
//
// Licensed under the Apache License, Version 2.0 <LICENSE-APACHE or
// http://www.apache.org/licenses/LICENSE-2.0> or the MIT license
// <LICENSE-MIT or http://opensource.org/licenses/MIT>, at your
// option. This file may not be copied, modified, or distributed
// except according to those terms.

//! An OpenGL implementation of the device abstraction.

#[macro_use]
extern crate pathfinder_log;

use gl::types::{GLboolean, GLchar, GLenum, GLfloat, GLint, GLintptr, GLsizei, GLsizeiptr, GLsync};
use gl::types::{GLuint, GLvoid};
use half::f16;
use pathfinder_geometry::rect::RectI;
use pathfinder_geometry::vector::Vector2I;
use pathfinder_gpu::{BlendFactor, BlendOp, BufferData, BufferTarget, BufferUploadMode, ClearOps};
use pathfinder_gpu::{ComputeDimensions, ComputeState, DepthFunc, Device, FeatureLevel};
use pathfinder_gpu::{ImageAccess, ImageBinding, Primitive, ProgramKind, RenderOptions};
use pathfinder_gpu::{RenderState, RenderTarget, ShaderKind, StencilFunc, TextureBinding};
use pathfinder_gpu::{TextureData, TextureDataRef, TextureFormat, TextureSamplingFlags, UniformData};
use pathfinder_gpu::{VertexAttrClass, VertexAttrDescriptor, VertexAttrType};
use pathfinder_resources::ResourceLoader;
use pathfinder_simd::default::F32x4;
use std::cell::RefCell;
use std::ffi::{CStr, CString};
use std::mem;
use std::ops::Range;
<<<<<<< HEAD
=======
use std::os::raw::c_char;
>>>>>>> 1427b133
use std::ptr;
use std::rc::Rc;
use std::str;
use std::time::Duration;

const DUMMY_TEXTURE_LENGTH: i32 = 16;

pub struct GLDevice {
    version: GLVersion,
    default_framebuffer: GLuint,
    dummy_texture: GLTexture,
}

impl GLDevice {
    #[inline]
    pub fn new(version: GLVersion, default_framebuffer: GLuint) -> GLDevice {
        let dummy_texture = GLTexture {
            gl_texture: 0,
            size: Vector2I::zero(),
            format: TextureFormat::RGBA8,
        };

        let mut device = GLDevice { version, default_framebuffer, dummy_texture };
        let dummy_texture_data =
            [0; DUMMY_TEXTURE_LENGTH as usize * DUMMY_TEXTURE_LENGTH as usize * 4];
        device.dummy_texture =
            device.create_texture_from_data(TextureFormat::RGBA8,
                                            Vector2I::splat(DUMMY_TEXTURE_LENGTH),
                                            TextureDataRef::U8(&dummy_texture_data));
        device
    }

    pub fn set_default_framebuffer(&mut self, framebuffer: GLuint) {
        self.default_framebuffer = framebuffer;
    }

    fn set_render_state(&self, render_state: &RenderState<GLDevice>) {
        self.bind_render_target(render_state.target);

        unsafe {
            let (origin, size) = (render_state.viewport.origin(), render_state.viewport.size());
            gl::Viewport(origin.x(), origin.y(), size.x(), size.y());
        }

        if render_state.options.clear_ops.has_ops() {
            self.clear(&render_state.options.clear_ops);
        }

        self.use_program(render_state.program);
        self.bind_vertex_array(render_state.vertex_array);

        self.bind_textures_and_images(&render_state.program,
                                      &render_state.textures,
                                      &render_state.images);

        for &(storage_buffer, buffer) in render_state.storage_buffers {
            self.set_storage_buffer(storage_buffer, buffer);
        }

        render_state.uniforms.iter().for_each(|(uniform, data)| self.set_uniform(uniform, data));

        self.set_render_options(&render_state.options);
    }

    fn set_compute_state(&self, compute_state: &ComputeState<GLDevice>) {
        self.use_program(compute_state.program);

        self.bind_textures_and_images(&compute_state.program,
                                      &compute_state.textures,
                                      &compute_state.images);

        compute_state.uniforms.iter().for_each(|(uniform, data)| self.set_uniform(uniform, data));

        for &(storage_buffer, buffer) in compute_state.storage_buffers {
            self.set_storage_buffer(storage_buffer, buffer);
        }
    }

    fn bind_textures_and_images(&self,
                                program: &GLProgram,
                                texture_bindings: &[TextureBinding<GLTextureParameter, GLTexture>],
                                image_bindings: &[ImageBinding<GLImageParameter, GLTexture>]) {
        let (mut textures_bound, mut images_bound) = (0, 0);
        for &(texture_parameter, texture) in texture_bindings {
            self.bind_texture(texture, texture_parameter.texture_unit);
            textures_bound |= 1 << texture_parameter.texture_unit as u64;
        }
        for image_binding in image_bindings {
            self.bind_image(image_binding);
            images_bound |= 1 << image_binding.0.image_unit as u64;
        }

        unsafe {
            let parameters = program.parameters.borrow();
            for (texture_unit, uniform) in parameters.textures.iter().enumerate() {
                if (textures_bound & (1 << texture_unit as u64)) == 0 {
                    self.bind_texture(&self.dummy_texture, texture_unit as GLuint);
                }
                gl::Uniform1i(uniform.location, texture_unit as GLint); ck();
            }
            for (image_unit, uniform) in parameters.images.iter().enumerate() {
                if (images_bound & (1 << image_unit as u64)) == 0 {
                    gl::BindImageTexture(image_unit as GLuint,
                                         self.dummy_texture.gl_texture,
                                         0,
                                         gl::FALSE,
                                         0,
                                         gl::READ_ONLY,
                                         gl::RGBA8 as GLenum); ck();
                }
                gl::Uniform1i(uniform.location, image_unit as GLint); ck();
            }
        }
    }

    fn set_render_options(&self, render_options: &RenderOptions) {
        unsafe {
            // Set blend.
            match render_options.blend {
                None => {
                    gl::Disable(gl::BLEND); ck();
                }
                Some(ref blend) => {
                    gl::BlendFuncSeparate(blend.src_rgb_factor.to_gl_blend_factor(),
                                          blend.dest_rgb_factor.to_gl_blend_factor(),
                                          blend.src_alpha_factor.to_gl_blend_factor(),
                                          blend.dest_alpha_factor.to_gl_blend_factor()); ck();
                    gl::BlendEquation(blend.op.to_gl_blend_op()); ck();
                    gl::Enable(gl::BLEND); ck();
                }
            }

            // Set depth.
            match render_options.depth {
                None => {
                    gl::Disable(gl::DEPTH_TEST); ck();
                }
                Some(ref state) => {
                    gl::DepthFunc(state.func.to_gl_depth_func()); ck();
                    gl::DepthMask(state.write as GLboolean); ck();
                    gl::Enable(gl::DEPTH_TEST); ck();
                }
            }

            // Set stencil.
            match render_options.stencil {
                None => {
                    gl::Disable(gl::STENCIL_TEST); ck();
                }
                Some(ref state) => {
                    gl::StencilFunc(state.func.to_gl_stencil_func(),
                                    state.reference as GLint,
                                    state.mask); ck();
                    let (pass_action, write_mask) = if state.write {
                        (gl::REPLACE, state.mask)
                    } else {
                        (gl::KEEP, 0)
                    };
                    gl::StencilOp(gl::KEEP, gl::KEEP, pass_action); ck();
                    gl::StencilMask(write_mask);
                    gl::Enable(gl::STENCIL_TEST); ck();
                }
            }

            // Set color mask.
            let color_mask = render_options.color_mask as GLboolean;
            gl::ColorMask(color_mask, color_mask, color_mask, color_mask); ck();
        }
    }

    fn set_uniform(&self, uniform: &GLUniform, data: &UniformData) {
        unsafe {
            match *data {
                UniformData::Float(value) => {
                    gl::Uniform1f(uniform.location, value); ck();
                }
                UniformData::IVec2(value) => {
                    gl::Uniform2i(uniform.location, value[0], value[1]); ck();
                }
                UniformData::IVec3(value) => {
                    gl::Uniform3i(uniform.location, value[0], value[1], value[2]); ck();
                }
                UniformData::Int(value) => {
                    gl::Uniform1i(uniform.location, value); ck();
                }
                UniformData::Mat2(data) => {
                    assert_eq!(mem::size_of::<F32x4>(), 4 * 4);
                    gl::UniformMatrix2fv(uniform.location,
                                         1,
                                         gl::FALSE,
                                         &data as *const F32x4 as *const GLfloat);
                }
                UniformData::Mat4(data) => {
                    assert_eq!(mem::size_of::<[F32x4; 4]>(), 4 * 4 * 4);
                    let data_ptr: *const F32x4 = data.as_ptr();
                    gl::UniformMatrix4fv(uniform.location,
                                         1,
                                         gl::FALSE,
                                         data_ptr as *const GLfloat);
                }
                UniformData::Vec2(data) => {
                    gl::Uniform2f(uniform.location, data.x(), data.y()); ck();
                }
                UniformData::Vec3(data) => {
                    gl::Uniform3f(uniform.location, data[0], data[1], data[2]); ck();
                }
                UniformData::Vec4(data) => {
                    gl::Uniform4f(uniform.location, data.x(), data.y(), data.z(), data.w()); ck();
                }
            }
        }
    }

    fn set_storage_buffer(&self, storage_buffer: &GLStorageBuffer, buffer: &GLBuffer) {
        unsafe {
            gl::BindBufferBase(gl::SHADER_STORAGE_BUFFER,
                               storage_buffer.location as GLuint,
                               buffer.object.gl_buffer);
        }
    }

    fn unset_storage_buffer(&self, storage_buffer: &GLStorageBuffer) {
        unsafe {
            gl::BindBufferBase(gl::SHADER_STORAGE_BUFFER, storage_buffer.location as GLuint, 0);
        }
    }

    fn reset_render_state(&self, render_state: &RenderState<GLDevice>) {
        self.reset_render_options(&render_state.options);

        for &(storage_buffer, _) in render_state.storage_buffers {
            self.unset_storage_buffer(storage_buffer);
        }

        unsafe {
            for image_binding in render_state.images {
                self.unbind_image(image_binding.0.image_unit);
                gl::Uniform1i(image_binding.0.uniform.location, 0); ck();
            }
            for texture_binding in render_state.textures {
                self.unbind_texture(texture_binding.0.texture_unit);
                gl::Uniform1i(texture_binding.0.uniform.location, 0); ck();
            }
        }

        self.unuse_program();
        self.unbind_vertex_array();
    }

    fn reset_compute_state(&self, compute_state: &ComputeState<GLDevice>) {
        for &(storage_buffer, _) in compute_state.storage_buffers {
            self.unset_storage_buffer(storage_buffer);
        }

        unsafe {
            for image_binding in compute_state.images {
                self.unbind_image(image_binding.0.image_unit);
                gl::Uniform1i(image_binding.0.uniform.location, 0); ck();
            }
            for texture_binding in compute_state.textures {
                self.unbind_texture(texture_binding.0.texture_unit);
                gl::Uniform1i(texture_binding.0.uniform.location, 0); ck();
            }
        }

        self.unuse_program();
    }

    fn reset_render_options(&self, render_options: &RenderOptions) {
        unsafe {
            if render_options.blend.is_some() {
                gl::Disable(gl::BLEND); ck();
            }

            if render_options.depth.is_some() {
                gl::Disable(gl::DEPTH_TEST); ck();
            }

            if render_options.stencil.is_some() {
                gl::StencilMask(!0); ck();
                gl::Disable(gl::STENCIL_TEST); ck();
            }

            gl::ColorMask(gl::TRUE, gl::TRUE, gl::TRUE, gl::TRUE); ck();
        }
    }
}

impl Device for GLDevice {
    type Buffer = GLBuffer;
    type BufferDataReceiver = GLBufferDataReceiver;
    type Fence = GLFence;
    type Framebuffer = GLFramebuffer;
    type ImageParameter = GLImageParameter;
    type Program = GLProgram;
    type Shader = GLShader;
    type StorageBuffer = GLStorageBuffer;
    type Texture = GLTexture;
    type TextureDataReceiver = GLTextureDataReceiver;
    type TextureParameter = GLTextureParameter;
    type TimerQuery = GLTimerQuery;
    type Uniform = GLUniform;
    type VertexArray = GLVertexArray;
    type VertexAttr = GLVertexAttr;

    #[inline]
    fn backend_name(&self) -> &'static str {
        "OpenGL"
    }

    #[inline]
    fn device_name(&self) -> String {
        unsafe {
            CStr::from_ptr(gl::GetString(gl::RENDERER) as *const c_char).to_string_lossy()
                                                                        .to_string()
        }
    }

    fn feature_level(&self) -> FeatureLevel {
        match self.version {
            GLVersion::GL3 | GLVersion::GLES3 => FeatureLevel::D3D10,
            GLVersion::GL4 => FeatureLevel::D3D11,
        }
    }

    fn create_texture(&self, format: TextureFormat, size: Vector2I) -> GLTexture {
        let mut texture = GLTexture { gl_texture: 0, size, format };
        unsafe {
            gl::GenTextures(1, &mut texture.gl_texture); ck();
            self.bind_texture(&texture, 0);
            gl::TexImage2D(gl::TEXTURE_2D,
                           0,
                           format.gl_internal_format(),
                           size.x() as GLsizei,
                           size.y() as GLsizei,
                           0,
                           format.gl_format(),
                           format.gl_type(),
                           ptr::null()); ck();
        }

        self.set_texture_sampling_mode(&texture, TextureSamplingFlags::empty());
        texture
    }

    fn create_texture_from_data(&self, format: TextureFormat, size: Vector2I, data: TextureDataRef)
                                -> GLTexture {
        let data_ptr = data.check_and_extract_data_ptr(size, format);
        let mut texture = GLTexture { gl_texture: 0, size, format: TextureFormat::R8 };
        unsafe {
            gl::GenTextures(1, &mut texture.gl_texture); ck();
            self.bind_texture(&texture, 0);
            gl::TexImage2D(gl::TEXTURE_2D,
                           0,
                           format.gl_internal_format(),
                           size.x() as GLsizei,
                           size.y() as GLsizei,
                           0,
                           format.gl_format(),
                           format.gl_type(),
                           data_ptr)
        }

        self.set_texture_sampling_mode(&texture, TextureSamplingFlags::empty());
        texture
    }

    fn create_shader_from_source(&self, name: &str, source: &[u8], kind: ShaderKind) -> GLShader {
        // FIXME(pcwalton): Do this once and cache it.
        let glsl_version_spec = self.version.to_glsl_version_spec();

        let mut output = vec![];
        self.preprocess(&mut output, source, glsl_version_spec);
        let source = output;

        let gl_shader_kind = match kind {
            ShaderKind::Vertex   => gl::VERTEX_SHADER,
            ShaderKind::Fragment => gl::FRAGMENT_SHADER,
            ShaderKind::Compute  => gl::COMPUTE_SHADER,
        };

        unsafe {
            let gl_shader = gl::CreateShader(gl_shader_kind); ck();
            gl::ShaderSource(gl_shader,
                             1,
                             [source.as_ptr() as *const GLchar].as_ptr(),
                             [source.len() as GLint].as_ptr()); ck();
            gl::CompileShader(gl_shader); ck();

            let mut compile_status = 0;
            gl::GetShaderiv(gl_shader, gl::COMPILE_STATUS, &mut compile_status); ck();
            if compile_status != gl::TRUE as GLint {
                let mut info_log_length = 0;
                gl::GetShaderiv(gl_shader, gl::INFO_LOG_LENGTH, &mut info_log_length); ck();
                let mut info_log = vec![0; info_log_length as usize];
                gl::GetShaderInfoLog(gl_shader,
                                     info_log.len() as GLint,
                                     ptr::null_mut(),
                                     info_log.as_mut_ptr() as *mut GLchar); ck();
                pa_error!("Shader info log:\n{}", String::from_utf8_lossy(&info_log));
                panic!("{:?} shader '{}' compilation failed", kind, name);
            }

            GLShader { gl_shader }
        }
    }

    fn create_program_from_shaders(&self,
                                   _resources: &dyn ResourceLoader,
                                   name: &str,
                                   shaders: ProgramKind<GLShader>)
                                   -> GLProgram {
        let gl_program;
        unsafe {
            gl_program = gl::CreateProgram(); ck();
            match shaders {
                ProgramKind::Raster {
                    vertex: ref vertex_shader,
                    fragment: ref fragment_shader,
                } => {
                    gl::AttachShader(gl_program, vertex_shader.gl_shader); ck();
                    gl::AttachShader(gl_program, fragment_shader.gl_shader); ck();
                }
                ProgramKind::Compute(ref compute_shader) => {
                    gl::AttachShader(gl_program, compute_shader.gl_shader); ck();
                }
            }
            gl::LinkProgram(gl_program); ck();

            let mut link_status = 0;
            gl::GetProgramiv(gl_program, gl::LINK_STATUS, &mut link_status); ck();
            if link_status != gl::TRUE as GLint {
                let mut info_log_length = 0;
                gl::GetProgramiv(gl_program, gl::INFO_LOG_LENGTH, &mut info_log_length); ck();
                let mut info_log = vec![0; info_log_length as usize];
                gl::GetProgramInfoLog(gl_program,
                                      info_log.len() as GLint,
                                      ptr::null_mut(),
                                      info_log.as_mut_ptr() as *mut GLchar); ck();
                eprintln!("Program info log:\n{}", String::from_utf8_lossy(&info_log));
                panic!("Program '{}' linking failed", name);
            }
        }

        let parameters = GLProgramParameters { textures: vec![], images: vec![] };

        GLProgram { gl_program, shaders, parameters: RefCell::new(parameters) }
    }

    #[inline]
    fn set_compute_program_local_size(&self, _: &mut Self::Program, _: ComputeDimensions) {
        // This does nothing on OpenGL, since the local size is set in the shader.
    }

    #[inline]
    fn create_vertex_array(&self) -> GLVertexArray {
        unsafe {
            let mut array = GLVertexArray { gl_vertex_array: 0 };
            gl::GenVertexArrays(1, &mut array.gl_vertex_array); ck();
            array
        }
    }

    fn get_vertex_attr(&self, program: &Self::Program, name: &str) -> Option<GLVertexAttr> {
        let name = CString::new(format!("a{}", name)).unwrap();
        let attr = unsafe {
            gl::GetAttribLocation(program.gl_program, name.as_ptr() as *const GLchar)
        }; ck();
        if attr < 0 {
            None
        } else {
            Some(GLVertexAttr { attr: attr as GLuint })
        }
    }

    fn get_uniform(&self, program: &GLProgram, name: &str) -> GLUniform {
        let name = CString::new(format!("u{}", name)).unwrap();
        let location = unsafe {
            gl::GetUniformLocation(program.gl_program, name.as_ptr() as *const GLchar)
        }; ck();
        GLUniform { location }
    }

    fn get_texture_parameter(&self, program: &GLProgram, name: &str) -> GLTextureParameter {
        let uniform = self.get_uniform(program, name);
        let mut parameters = program.parameters.borrow_mut();
        let index = match parameters.textures.iter().position(|u| *u == uniform) {
            Some(index) => index,
            None => {
                let index = parameters.textures.len();
                parameters.textures.push(uniform.clone());
                index
            }
        };
        GLTextureParameter { uniform, texture_unit: index as GLuint }
    }

    fn get_image_parameter(&self, program: &GLProgram, name: &str) -> GLImageParameter {
        let uniform = self.get_uniform(program, name);
        let mut parameters = program.parameters.borrow_mut();
        let index = match parameters.images.iter().position(|u| *u == uniform) {
            Some(index) => index,
            None => {
                let index = parameters.images.len();
                parameters.images.push(uniform.clone());
                index
            }
        };
        GLImageParameter { uniform, image_unit: index as GLuint }
    }

    fn get_storage_buffer(&self, _: &Self::Program, _: &str, binding: u32) -> GLStorageBuffer {
        GLStorageBuffer { location: binding as GLint }
    }

    fn configure_vertex_attr(&self,
                             vertex_array: &GLVertexArray,
                             attr: &GLVertexAttr,
                             descriptor: &VertexAttrDescriptor) {
        debug_assert_ne!(descriptor.stride, 0);

        self.bind_vertex_array(vertex_array);

        unsafe {
            let attr_type = descriptor.attr_type.to_gl_type();
            match descriptor.class {
                VertexAttrClass::Float | VertexAttrClass::FloatNorm => {
                    let normalized = if descriptor.class == VertexAttrClass::FloatNorm {
                        gl::TRUE
                    } else {
                        gl::FALSE
                    };
                    gl::VertexAttribPointer(attr.attr,
                                            descriptor.size as GLint,
                                            attr_type,
                                            normalized,
                                            descriptor.stride as GLint,
                                            descriptor.offset as *const GLvoid); ck();
                }
                VertexAttrClass::Int => {
                    gl::VertexAttribIPointer(attr.attr,
                                             descriptor.size as GLint,
                                             attr_type,
                                             descriptor.stride as GLint,
                                             descriptor.offset as *const GLvoid); ck();
                }
            }

            gl::VertexAttribDivisor(attr.attr, descriptor.divisor); ck();
            gl::EnableVertexAttribArray(attr.attr); ck();
        }

        self.unbind_vertex_array();
    }

    fn create_framebuffer(&self, texture: GLTexture) -> GLFramebuffer {
        let mut gl_framebuffer = 0;
        unsafe {
            gl::GenFramebuffers(1, &mut gl_framebuffer); ck();
            gl::BindFramebuffer(gl::FRAMEBUFFER, gl_framebuffer); ck();
            self.bind_texture(&texture, 0);
            gl::FramebufferTexture2D(gl::FRAMEBUFFER,
                                     gl::COLOR_ATTACHMENT0,
                                     gl::TEXTURE_2D,
                                     texture.gl_texture,
                                     0); ck();
            assert_eq!(gl::CheckFramebufferStatus(gl::FRAMEBUFFER), gl::FRAMEBUFFER_COMPLETE);
        }

        GLFramebuffer { gl_framebuffer, texture }
    }

    fn create_buffer(&self, mode: BufferUploadMode) -> GLBuffer {
        unsafe {
            let mut gl_buffer = 0;
            gl::GenBuffers(1, &mut gl_buffer); ck();
            let object = Rc::new(GLBufferObject { gl_buffer });
            GLBuffer { object, mode }
        }
    }

    fn allocate_buffer<T>(&self,
                          buffer: &GLBuffer,
                          data: BufferData<T>,
                          target: BufferTarget) {
        let target = target.to_gl_target();
        let (ptr, len) = match data {
            BufferData::Uninitialized(len) => (ptr::null(), len),
            BufferData::Memory(buffer) => (buffer.as_ptr() as *const GLvoid, buffer.len()),
        };
        let len = (len * mem::size_of::<T>()) as GLsizeiptr;
        let usage = buffer.mode.to_gl_usage();
        unsafe {
            gl::BindBuffer(target, buffer.object.gl_buffer); ck();
            gl::BufferData(target, len, ptr, usage); ck();
        }
    }

    fn upload_to_buffer<T>(&self,
                           buffer: &Self::Buffer,
                           position: usize,
                           data: &[T],
                           target: BufferTarget) {
        let target = target.to_gl_target();
        let len = (data.len() * mem::size_of::<T>()) as GLsizeiptr;
        unsafe {
            gl::BindBuffer(target, buffer.object.gl_buffer); ck();
            gl::BufferSubData(target,
                              position as GLintptr,
                              len,
                              data.as_ptr() as *const GLvoid); ck();
        }
    }

    #[inline]
    fn framebuffer_texture<'f>(&self, framebuffer: &'f Self::Framebuffer) -> &'f Self::Texture {
        &framebuffer.texture
    }

    #[inline]
    fn destroy_framebuffer(&self, mut framebuffer: Self::Framebuffer) -> Self::Texture {
        let texture = GLTexture {
            gl_texture: framebuffer.texture.gl_texture,
            size: framebuffer.texture.size,
            format: framebuffer.texture.format,
        };
        unsafe {
            gl::DeleteFramebuffers(1, &mut framebuffer.gl_framebuffer); ck();
        }
        mem::forget(framebuffer);
        texture
    }

    #[inline]
    fn texture_format(&self, texture: &Self::Texture) -> TextureFormat {
        texture.format
    }

    #[inline]
    fn texture_size(&self, texture: &Self::Texture) -> Vector2I {
        texture.size
    }

    fn set_texture_sampling_mode(&self, texture: &Self::Texture, flags: TextureSamplingFlags) {
        self.bind_texture(texture, 0);
        unsafe {
            gl::TexParameteri(gl::TEXTURE_2D,
                              gl::TEXTURE_MIN_FILTER,
                              if flags.contains(TextureSamplingFlags::NEAREST_MIN) {
                                  gl::NEAREST as GLint
                              } else {
                                  gl::LINEAR as GLint
                              }); ck();
            gl::TexParameteri(gl::TEXTURE_2D,
                              gl::TEXTURE_MAG_FILTER,
                              if flags.contains(TextureSamplingFlags::NEAREST_MAG) {
                                  gl::NEAREST as GLint
                              } else {
                                  gl::LINEAR as GLint
                              }); ck();
            gl::TexParameteri(gl::TEXTURE_2D,
                              gl::TEXTURE_WRAP_S,
                              if flags.contains(TextureSamplingFlags::REPEAT_U) {
                                  gl::REPEAT as GLint
                              } else {
                                  gl::CLAMP_TO_EDGE as GLint
                              }); ck();
            gl::TexParameteri(gl::TEXTURE_2D,
                              gl::TEXTURE_WRAP_T,
                              if flags.contains(TextureSamplingFlags::REPEAT_V) {
                                  gl::REPEAT as GLint
                              } else {
                                  gl::CLAMP_TO_EDGE as GLint
                              }); ck();
        }
    }

    fn upload_to_texture(&self, texture: &Self::Texture, rect: RectI, data: TextureDataRef) {
        let data_ptr = data.check_and_extract_data_ptr(rect.size(), texture.format);

        assert!(rect.size().x() >= 0);
        assert!(rect.size().y() >= 0);
        assert!(rect.max_x() <= texture.size.x());
        assert!(rect.max_y() <= texture.size.y());

        unsafe {
            self.bind_texture(texture, 0);
            if rect.origin() == Vector2I::default() && rect.size() == texture.size {
                gl::TexImage2D(gl::TEXTURE_2D,
                               0,
                               texture.format.gl_internal_format(),
                               texture.size.x() as GLsizei,
                               texture.size.y() as GLsizei,
                               0,
                               texture.format.gl_format(),
                               texture.format.gl_type(),
                               data_ptr); ck();
            } else {
                gl::TexSubImage2D(gl::TEXTURE_2D,
                                  0,
                                  rect.origin().x(),
                                  rect.origin().y(),
                                  rect.size().x() as GLsizei,
                                  rect.size().y() as GLsizei,
                                  texture.format.gl_format(),
                                  texture.format.gl_type(),
                                  data_ptr); ck();
            }
        }

        self.set_texture_sampling_mode(texture, TextureSamplingFlags::empty());
    }

    fn read_pixels(&self, render_target: &RenderTarget<GLDevice>, viewport: RectI)
                   -> GLTextureDataReceiver {
        let (origin, size) = (viewport.origin(), viewport.size());
        let format = self.render_target_format(render_target);
        self.bind_render_target(render_target);
        let byte_size = size.x() as usize * size.y() as usize * format.bytes_per_pixel() as usize;

        unsafe {
            let mut gl_pixel_buffer = 0;
            gl::GenBuffers(1, &mut gl_pixel_buffer); ck();
            gl::BindBuffer(gl::PIXEL_PACK_BUFFER, gl_pixel_buffer); ck();
            gl::BufferData(gl::PIXEL_PACK_BUFFER,
                           byte_size as GLsizeiptr,
                           ptr::null(),
                           gl::STATIC_READ); ck();

            gl::ReadPixels(origin.x(),
                           origin.y(),
                           size.x() as GLsizei,
                           size.y() as GLsizei,
                           format.gl_format(),
                           format.gl_type(),
                           0 as *mut GLvoid); ck();

            let gl_sync = gl::FenceSync(gl::SYNC_GPU_COMMANDS_COMPLETE, 0);

            GLTextureDataReceiver { gl_pixel_buffer, gl_sync, size, format }
        }
    }

    fn read_buffer(&self, buffer: &GLBuffer, target: BufferTarget, range: Range<usize>)
                   -> GLBufferDataReceiver {
        unsafe {
            let gl_sync = gl::FenceSync(gl::SYNC_GPU_COMMANDS_COMPLETE, 0);
            GLBufferDataReceiver { object: buffer.object.clone(), gl_sync, range, target }
        }
    }

    fn begin_commands(&self) {
        // TODO(pcwalton): Add some checks in debug mode to make sure render commands are bracketed
        // by these?
    }

    fn end_commands(&self) {
        unsafe { gl::Flush(); }
    }

    fn draw_arrays(&self, index_count: u32, render_state: &RenderState<Self>) {
        self.set_render_state(render_state);
        unsafe {
            gl::DrawArrays(render_state.primitive.to_gl_primitive(),
                           0,
                           index_count as GLsizei); ck();
        }
        self.reset_render_state(render_state);
    }

    fn draw_elements(&self, index_count: u32, render_state: &RenderState<Self>) {
        self.set_render_state(render_state);
        unsafe {
            gl::DrawElements(render_state.primitive.to_gl_primitive(),
                             index_count as GLsizei,
                             gl::UNSIGNED_INT,
                             ptr::null()); ck();
        }
        self.reset_render_state(render_state);
    }

    fn draw_elements_instanced(&self,
                               index_count: u32,
                               instance_count: u32,
                               render_state: &RenderState<Self>) {
        self.set_render_state(render_state);
        unsafe {
            gl::DrawElementsInstanced(render_state.primitive.to_gl_primitive(),
                                      index_count as GLsizei,
                                      gl::UNSIGNED_INT,
                                      ptr::null(),
                                      instance_count as GLsizei); ck();
        }
        self.reset_render_state(render_state);
    }

    fn dispatch_compute(&self, dimensions: ComputeDimensions, compute_state: &ComputeState<Self>) {
        self.set_compute_state(compute_state);
        unsafe {
            gl::DispatchCompute(dimensions.x, dimensions.y, dimensions.z); ck();
        }
        self.reset_compute_state(compute_state);
    }

    #[inline]
    fn create_timer_query(&self) -> GLTimerQuery {
        let mut query = GLTimerQuery { gl_query: 0 };
        unsafe {
            gl::GenQueries(1, &mut query.gl_query); ck();
        }
        query
    }

    #[inline]
    fn begin_timer_query(&self, query: &Self::TimerQuery) {
        unsafe {
            gl::BeginQuery(gl::TIME_ELAPSED, query.gl_query); ck();
        }
    }

    #[inline]
    fn end_timer_query(&self, _: &Self::TimerQuery) {
        unsafe {
            gl::EndQuery(gl::TIME_ELAPSED); ck();
        }
    }

    fn try_recv_timer_query(&self, query: &Self::TimerQuery) -> Option<Duration> {
        unsafe {
            let mut result = 0;
            gl::GetQueryObjectiv(query.gl_query, gl::QUERY_RESULT_AVAILABLE, &mut result); ck();
            if result == gl::FALSE as GLint {
                None
            } else {
                Some(self.recv_timer_query(query))
            }
        }
    }

    fn recv_timer_query(&self, query: &Self::TimerQuery) -> Duration {
        unsafe {
            let mut result = 0;
            gl::GetQueryObjectui64v(query.gl_query, gl::QUERY_RESULT, &mut result); ck();
            Duration::from_nanos(result)
        }
    }

    fn try_recv_texture_data(&self, receiver: &Self::TextureDataReceiver) -> Option<TextureData> {
        unsafe {
            let result = gl::ClientWaitSync(receiver.gl_sync,
                                            gl::SYNC_FLUSH_COMMANDS_BIT,
                                            0); ck();
            if result == gl::TIMEOUT_EXPIRED || result == gl::WAIT_FAILED {
                None
            } else {
                Some(self.get_texture_data(receiver))
            }
        }
    }

    fn recv_texture_data(&self, receiver: &Self::TextureDataReceiver) -> TextureData {
        unsafe {
            let result = gl::ClientWaitSync(receiver.gl_sync,
                                            gl::SYNC_FLUSH_COMMANDS_BIT,
                                            !0); ck();
            debug_assert!(result != gl::TIMEOUT_EXPIRED && result != gl::WAIT_FAILED);
            self.get_texture_data(receiver)
        }
    }

    fn try_recv_buffer(&self, receiver: &Self::BufferDataReceiver) -> Option<Vec<u8>> {
        unsafe {
            let result = gl::ClientWaitSync(receiver.gl_sync,
                                            gl::SYNC_FLUSH_COMMANDS_BIT,
                                            0); ck();
            if result == gl::TIMEOUT_EXPIRED || result == gl::WAIT_FAILED {
                None
            } else {
                Some(self.get_buffer_data(receiver))
            }
        }
    }

    fn recv_buffer(&self, receiver: &Self::BufferDataReceiver) -> Vec<u8> {
        unsafe {
            let result = gl::ClientWaitSync(receiver.gl_sync,
                                            gl::SYNC_FLUSH_COMMANDS_BIT,
                                            !0); ck();
            debug_assert!(result != gl::TIMEOUT_EXPIRED && result != gl::WAIT_FAILED);
            self.get_buffer_data(receiver)
        }
    }

    #[inline]
    fn bind_buffer(&self, vertex_array: &GLVertexArray, buffer: &GLBuffer, target: BufferTarget) {
        self.bind_vertex_array(vertex_array);
        unsafe {
            gl::BindBuffer(target.to_gl_target(), buffer.object.gl_buffer); ck();
        }
        self.unbind_vertex_array();
    }

    #[inline]
    fn create_shader(&self, resources: &dyn ResourceLoader, name: &str, kind: ShaderKind)
                     -> Self::Shader {
        match (self.version, kind) {
            (GLVersion::GL3, ShaderKind::Compute) | (GLVersion::GLES3, ShaderKind::Compute) => {
                panic!("Compute shaders are not supported on OpenGL versions prior to 4!")
            }
            (GLVersion::GL3, ShaderKind::Vertex) |
            (GLVersion::GL3, ShaderKind::Fragment) |
            (GLVersion::GLES3, ShaderKind::Vertex) |
            (GLVersion::GLES3, ShaderKind::Fragment) |
            (GLVersion::GL4, _) => {}
        }
        let directory = match self.version {
            GLVersion::GL3 | GLVersion::GLES3 => "gl3",
            GLVersion::GL4 => "gl4",
        };
        let suffix = match kind {
            ShaderKind::Vertex => 'v',
            ShaderKind::Fragment => 'f',
            ShaderKind::Compute => 'c',
        };
        let path = format!("shaders/{}/{}.{}s.glsl", directory, name, suffix);
        self.create_shader_from_source(name, &resources.slurp(&path).unwrap(), kind)
    }

    fn add_fence(&self) -> Self::Fence {
        unsafe {
            let gl_sync = gl::FenceSync(gl::SYNC_GPU_COMMANDS_COMPLETE, 0); ck();
            GLFence { gl_sync }
        }
    }

    fn wait_for_fence(&self, fence: &Self::Fence) {
        unsafe {
            gl::ClientWaitSync(fence.gl_sync, gl::SYNC_FLUSH_COMMANDS_BIT, 0); ck();
        }
    }
}

impl GLDevice {
    fn bind_render_target(&self, attachment: &RenderTarget<GLDevice>) {
        match *attachment {
            RenderTarget::Default => self.bind_default_framebuffer(),
            RenderTarget::Framebuffer(framebuffer) => self.bind_framebuffer(framebuffer),
        }
    }

    fn bind_vertex_array(&self, vertex_array: &GLVertexArray) {
        unsafe {
            gl::BindVertexArray(vertex_array.gl_vertex_array); ck();
        }
    }

    fn unbind_vertex_array(&self) {
        unsafe {
            gl::BindVertexArray(0); ck();
        }
    }

    fn bind_texture(&self, texture: &GLTexture, unit: u32) {
        unsafe {
            gl::ActiveTexture(gl::TEXTURE0 + unit); ck();
            gl::BindTexture(gl::TEXTURE_2D, texture.gl_texture); ck();
        }
    }

    fn unbind_texture(&self, unit: u32) {
        unsafe {
            gl::ActiveTexture(gl::TEXTURE0 + unit); ck();
            gl::BindTexture(gl::TEXTURE_2D, 0); ck();
        }
    }

    fn bind_image(&self, binding: &ImageBinding<GLImageParameter, GLTexture>) {
        unsafe {
            gl::BindImageTexture(binding.0.image_unit,
                                 binding.1.gl_texture,
                                 0,
                                 gl::FALSE,
                                 0,
                                 binding.2.to_gl_access(),
                                 binding.1.format.gl_internal_format() as GLenum); ck();
        }
    }

    fn unbind_image(&self, unit: u32) {
        unsafe {
            gl::BindImageTexture(unit, 0, 0, gl::FALSE, 0, gl::READ_ONLY, gl::RGBA8); ck();
        }
    }

    fn use_program(&self, program: &GLProgram) {
        unsafe {
            gl::UseProgram(program.gl_program); ck();
        }
    }

    fn unuse_program(&self) {
        unsafe {
            gl::UseProgram(0); ck();
        }
    }

    fn bind_default_framebuffer(&self) {
        unsafe {
            gl::BindFramebuffer(gl::FRAMEBUFFER, self.default_framebuffer); ck();
        }
    }

    fn bind_framebuffer(&self, framebuffer: &GLFramebuffer) {
        unsafe {
            gl::BindFramebuffer(gl::FRAMEBUFFER, framebuffer.gl_framebuffer); ck();
        }
    }

    fn preprocess(&self, output: &mut Vec<u8>, source: &[u8], version: &str) {
        let mut index = 0;
        while index < source.len() {
            if source[index..].starts_with(b"{{") {
                let end_index = source[index..].iter()
                                               .position(|character| *character == b'}')
                                               .expect("Expected `}`!") + index;
                assert_eq!(source[end_index + 1], b'}');
                let ident = String::from_utf8_lossy(&source[(index + 2)..end_index]);
                if ident == "version" {
                    output.extend_from_slice(version.as_bytes());
                } else {
                    panic!("unknown template variable: `{}`", ident);
                }
                index = end_index + 2;
            } else {
                output.push(source[index]);
                index += 1;
            }
        }
    }

    fn clear(&self, ops: &ClearOps) {
        unsafe {
            let mut flags = 0;
            if let Some(color) = ops.color {
                gl::ColorMask(gl::TRUE, gl::TRUE, gl::TRUE, gl::TRUE); ck();
                gl::ClearColor(color.r(), color.g(), color.b(), color.a()); ck();
                flags |= gl::COLOR_BUFFER_BIT;
            }
            if let Some(depth) = ops.depth {
                gl::DepthMask(gl::TRUE); ck();
                gl::ClearDepthf(depth as _); ck(); // FIXME(pcwalton): GLES
                flags |= gl::DEPTH_BUFFER_BIT;
            }
            if let Some(stencil) = ops.stencil {
                gl::StencilMask(!0); ck();
                gl::ClearStencil(stencil as GLint); ck();
                flags |= gl::STENCIL_BUFFER_BIT;
            }
            if flags != 0 {
                gl::Clear(flags); ck();
            }
        }
    }

    fn render_target_format(&self, render_target: &RenderTarget<GLDevice>) -> TextureFormat {
        match *render_target {
            RenderTarget::Default => TextureFormat::RGBA8,
            RenderTarget::Framebuffer(ref framebuffer) => {
                self.framebuffer_texture(framebuffer).format
            }
        }
    }

    fn get_texture_data(&self, receiver: &GLTextureDataReceiver) -> TextureData {
        unsafe {
            let (format, size) = (receiver.format, receiver.size);
            let channels = format.channels();
            let (mut texture_data, texture_data_ptr, texture_data_len);
            match format {
                TextureFormat::R8 | TextureFormat::RGBA8 => {
                    let mut pixels: Vec<u8> =
                        vec![0; size.x() as usize * size.y() as usize * channels];
                    texture_data_ptr = pixels.as_mut_ptr();
                    texture_data_len = pixels.len() * mem::size_of::<u8>();
                    texture_data = TextureData::U8(pixels);
                }
                TextureFormat::R16F | TextureFormat::RGBA16F => {
                    let mut pixels: Vec<f16> =
                        vec![f16::default(); size.x() as usize * size.y() as usize * channels];
                    texture_data_ptr = pixels.as_mut_ptr() as *mut u8;
                    texture_data_len = pixels.len() * mem::size_of::<f16>();
                    texture_data = TextureData::F16(pixels);
                }
                TextureFormat::RGBA32F => {
                    let mut pixels = vec![0.0; size.x() as usize * size.y() as usize * channels];
                    texture_data_ptr = pixels.as_mut_ptr() as *mut u8;
                    texture_data_len = pixels.len() * mem::size_of::<f32>();
                    texture_data = TextureData::F32(pixels);
                }
            }

            gl::BindBuffer(gl::PIXEL_PACK_BUFFER, receiver.gl_pixel_buffer); ck();
            gl::GetBufferSubData(gl::PIXEL_PACK_BUFFER,
                                 0,
                                 texture_data_len as GLsizeiptr,
                                 texture_data_ptr as *mut GLvoid); ck();
            gl::BindBuffer(gl::PIXEL_PACK_BUFFER, 0); ck();

            match texture_data {
                TextureData::U8(ref mut pixels)  => flip_y(pixels, size, channels),
                TextureData::U16(ref mut pixels) => flip_y(pixels, size, channels),
                TextureData::F16(ref mut pixels) => flip_y(pixels, size, channels),
                TextureData::F32(ref mut pixels) => flip_y(pixels, size, channels),
            }

            texture_data
        }
    }

    fn get_buffer_data(&self, receiver: &GLBufferDataReceiver) -> Vec<u8> {
        let mut dest = vec![0; receiver.range.end - receiver.range.start];
        let gl_target = receiver.target.to_gl_target();
        unsafe {
            gl::BindBuffer(gl_target, receiver.object.gl_buffer); ck();
            gl::GetBufferSubData(gl_target,
<<<<<<< HEAD
                                 (receiver.range.start as GLintptr) * 4,
                                 ((receiver.range.end - receiver.range.start) * 4) as GLsizeiptr,
=======
                                 receiver.range.start as GLintptr,
                                 (receiver.range.end - receiver.range.start) as GLsizeiptr,
>>>>>>> 1427b133
                                 dest.as_mut_ptr() as *mut GLvoid); ck();
        }
        dest
    }
}

pub struct GLVertexArray {
    pub gl_vertex_array: GLuint,
}

impl Drop for GLVertexArray {
    #[inline]
    fn drop(&mut self) {
        unsafe {
            gl::DeleteVertexArrays(1, &mut self.gl_vertex_array); ck();
        }
    }
}

pub struct GLVertexAttr {
    attr: GLuint,
}

impl GLVertexAttr {
    pub fn configure_float(&self,
                           size: GLint,
                           gl_type: GLuint,
                           normalized: bool,
                           stride: GLsizei,
                           offset: usize,
                           divisor: GLuint) {
        unsafe {
            gl::VertexAttribPointer(self.attr,
                                    size,
                                    gl_type,
                                    if normalized { gl::TRUE } else { gl::FALSE },
                                    stride,
                                    offset as *const GLvoid); ck();
            gl::VertexAttribDivisor(self.attr, divisor); ck();
            gl::EnableVertexAttribArray(self.attr); ck();
        }
    }

    pub fn configure_int(&self,
                         size: GLint,
                         gl_type: GLuint,
                         stride: GLsizei,
                         offset: usize,
                         divisor: GLuint) {
        unsafe {
            gl::VertexAttribIPointer(self.attr,
                                     size,
                                     gl_type,
                                     stride,
                                     offset as *const GLvoid); ck();
            gl::VertexAttribDivisor(self.attr, divisor); ck();
            gl::EnableVertexAttribArray(self.attr); ck();
        }
    }
}

pub struct GLFence {
    pub gl_sync: GLsync,
}

impl Drop for GLFence {
    fn drop(&mut self) {
        unsafe {
            gl::DeleteSync(self.gl_sync); ck();
        }
    }
}

pub struct GLFramebuffer {
    pub gl_framebuffer: GLuint,
    pub texture: GLTexture,
}

impl Drop for GLFramebuffer {
    fn drop(&mut self) {
        unsafe {
            gl::DeleteFramebuffers(1, &mut self.gl_framebuffer); ck();
        }
    }
}

pub struct GLBuffer {
    pub object: Rc<GLBufferObject>,
    pub mode: BufferUploadMode,
}

pub struct GLBufferObject {
    pub gl_buffer: GLuint,
}

impl Drop for GLBufferObject {
    fn drop(&mut self) {
        unsafe {
            gl::DeleteBuffers(1, &mut self.gl_buffer); ck();
        }
    }
}

#[derive(Clone, PartialEq, Debug)]
pub struct GLUniform {
    location: GLint,
}

#[derive(Debug)]
pub struct GLTextureParameter {
    uniform: GLUniform,
    texture_unit: GLuint,
}

#[derive(Debug)]
pub struct GLImageParameter {
    uniform: GLUniform,
    image_unit: GLuint,
}

#[derive(Debug)]
pub struct GLStorageBuffer {
    location: GLint,
}

pub struct GLProgram {
    pub gl_program: GLuint,
    #[allow(dead_code)]
    shaders: ProgramKind<GLShader>,
    parameters: RefCell<GLProgramParameters>,
}

impl Drop for GLProgram {
    fn drop(&mut self) {
        unsafe {
            gl::DeleteProgram(self.gl_program); ck();
        }
    }
}

pub struct GLProgramParameters {
    // Mapping from texture unit number to uniform location.
    textures: Vec<GLUniform>,
    // Mapping from image unit number to uniform location.
    images: Vec<GLUniform>,
}

pub struct GLShader {
    gl_shader: GLuint,
}

impl Drop for GLShader {
    fn drop(&mut self) {
        unsafe {
            gl::DeleteShader(self.gl_shader); ck();
        }
    }
}

pub struct GLTexture {
    gl_texture: GLuint,
    pub size: Vector2I,
    pub format: TextureFormat,
}

impl Drop for GLTexture {
    fn drop(&mut self) {
        unsafe {
            gl::DeleteTextures(1, &mut self.gl_texture); ck();
        }
    }
}

pub struct GLTimerQuery {
    gl_query: GLuint,
}

impl Drop for GLTimerQuery {
    #[inline]
    fn drop(&mut self) {
        unsafe {
            gl::DeleteQueries(1, &mut self.gl_query); ck();
        }
    }
}

trait BlendFactorExt {
    fn to_gl_blend_factor(self) -> GLenum;
}

impl BlendFactorExt for BlendFactor {
    #[inline]
    fn to_gl_blend_factor(self) -> GLenum {
        match self {
            BlendFactor::Zero => gl::ZERO,
            BlendFactor::One => gl::ONE,
            BlendFactor::SrcAlpha => gl::SRC_ALPHA,
            BlendFactor::OneMinusSrcAlpha => gl::ONE_MINUS_SRC_ALPHA,
            BlendFactor::DestAlpha => gl::DST_ALPHA,
            BlendFactor::OneMinusDestAlpha => gl::ONE_MINUS_DST_ALPHA,
            BlendFactor::DestColor => gl::DST_COLOR,
        }
    }
}

trait BlendOpExt {
    fn to_gl_blend_op(self) -> GLenum;
}

impl BlendOpExt for BlendOp {
    #[inline]
    fn to_gl_blend_op(self) -> GLenum {
        match self {
            BlendOp::Add => gl::FUNC_ADD,
            BlendOp::Subtract => gl::FUNC_SUBTRACT,
            BlendOp::ReverseSubtract => gl::FUNC_REVERSE_SUBTRACT,
            BlendOp::Min => gl::MIN,
            BlendOp::Max => gl::MAX,
        }
    }
}

trait BufferTargetExt {
    fn to_gl_target(self) -> GLuint;
}

impl BufferTargetExt for BufferTarget {
    fn to_gl_target(self) -> GLuint {
        match self {
            BufferTarget::Vertex => gl::ARRAY_BUFFER,
            BufferTarget::Index => gl::ELEMENT_ARRAY_BUFFER,
            BufferTarget::Storage => gl::SHADER_STORAGE_BUFFER,
        }
    }
}

trait BufferUploadModeExt {
    fn to_gl_usage(self) -> GLuint;
}

impl BufferUploadModeExt for BufferUploadMode {
    fn to_gl_usage(self) -> GLuint {
        match self {
            BufferUploadMode::Static => gl::STATIC_DRAW,
            BufferUploadMode::Dynamic => gl::DYNAMIC_DRAW,
        }
    }
}

trait DepthFuncExt {
    fn to_gl_depth_func(self) -> GLenum;
}

impl DepthFuncExt for DepthFunc {
    fn to_gl_depth_func(self) -> GLenum {
        match self {
            DepthFunc::Less => gl::LESS,
            DepthFunc::Always => gl::ALWAYS,
        }
    }
}

trait ImageAccessExt {
    fn to_gl_access(self) -> GLenum;
}

impl ImageAccessExt for ImageAccess {
    fn to_gl_access(self) -> GLenum {
        match self {
            ImageAccess::Read => gl::READ_ONLY,
            ImageAccess::Write => gl::WRITE_ONLY,
            ImageAccess::ReadWrite => gl::READ_WRITE,
        }
    }
}

trait PrimitiveExt {
    fn to_gl_primitive(self) -> GLuint;
}

impl PrimitiveExt for Primitive {
    fn to_gl_primitive(self) -> GLuint {
        match self {
            Primitive::Triangles => gl::TRIANGLES,
            Primitive::Lines => gl::LINES,
        }
    }
}

trait StencilFuncExt {
    fn to_gl_stencil_func(self) -> GLenum;
}

impl StencilFuncExt for StencilFunc {
    fn to_gl_stencil_func(self) -> GLenum {
        match self {
            StencilFunc::Always => gl::ALWAYS,
            StencilFunc::Equal => gl::EQUAL,
        }
    }
}

trait TextureFormatExt {
    fn gl_internal_format(self) -> GLint;
    fn gl_format(self) -> GLuint;
    fn gl_type(self) -> GLuint;
}

impl TextureFormatExt for TextureFormat {
    fn gl_internal_format(self) -> GLint {
        match self {
            TextureFormat::R8 => gl::R8 as GLint,
            TextureFormat::R16F => gl::R16F as GLint,
            TextureFormat::RGBA8 => gl::RGBA8 as GLint,
            TextureFormat::RGBA16F => gl::RGBA16F as GLint,
            TextureFormat::RGBA32F => gl::RGBA32F as GLint,
        }
    }

    fn gl_format(self) -> GLuint {
        match self {
            TextureFormat::R8 | TextureFormat::R16F => gl::RED,
            TextureFormat::RGBA8 | TextureFormat::RGBA16F | TextureFormat::RGBA32F => gl::RGBA,
        }
    }

    fn gl_type(self) -> GLuint {
        match self {
            TextureFormat::R8 | TextureFormat::RGBA8 => gl::UNSIGNED_BYTE,
            TextureFormat::R16F | TextureFormat::RGBA16F => gl::HALF_FLOAT,
            TextureFormat::RGBA32F => gl::FLOAT,
        }
    }
}

trait VertexAttrTypeExt {
    fn to_gl_type(self) -> GLuint;
}

impl VertexAttrTypeExt for VertexAttrType {
    fn to_gl_type(self) -> GLuint {
        match self {
            VertexAttrType::F32 => gl::FLOAT,
            VertexAttrType::I8  => gl::BYTE,
            VertexAttrType::I16 => gl::SHORT,
            VertexAttrType::I32 => gl::INT,
            VertexAttrType::U8  => gl::UNSIGNED_BYTE,
            VertexAttrType::U16 => gl::UNSIGNED_SHORT,
        }
    }
}

pub struct GLBufferDataReceiver {
    object: Rc<GLBufferObject>,
    gl_sync: GLsync,
    range: Range<usize>,
    target: BufferTarget,
}

pub struct GLTextureDataReceiver {
    gl_pixel_buffer: GLuint,
    gl_sync: GLsync,
    size: Vector2I,
    format: TextureFormat,
}

impl Drop for GLTextureDataReceiver {
    fn drop(&mut self) {
        unsafe {
            gl::DeleteBuffers(1, &mut self.gl_pixel_buffer); ck();
            gl::DeleteSync(self.gl_sync); ck();
        }
    }
}

/// The version/dialect of OpenGL we should render with.
#[derive(Clone, Copy)]
#[repr(u32)]
pub enum GLVersion {
    /// OpenGL 3.0+, core profile.
    GL3 = 0,
    /// OpenGL ES 3.0+.
    GLES3 = 1,
    /// OpenGL 4.3+, core profile.
    GL4 = 2,
}

impl GLVersion {
    fn to_glsl_version_spec(&self) -> &'static str {
        match *self {
            GLVersion::GL3 => "330",
            GLVersion::GLES3 => "300 es",
            GLVersion::GL4 => "430",
        }
    }
}

// Error checking

#[cfg(debug_assertions)]
fn ck() {
    unsafe {
        // Note that ideally we should be calling gl::GetError() in a loop until it
        // returns gl::NO_ERROR, but for now we'll just report the first one we find.
        let err = gl::GetError();
        if err != gl::NO_ERROR {
            panic!("GL error: 0x{:x} ({})", err, match err {
                gl::INVALID_ENUM => "INVALID_ENUM",
                gl::INVALID_VALUE => "INVALID_VALUE",
                gl::INVALID_OPERATION => "INVALID_OPERATION",
                gl::INVALID_FRAMEBUFFER_OPERATION => "INVALID_FRAMEBUFFER_OPERATION",
                gl::OUT_OF_MEMORY => "OUT_OF_MEMORY",
                gl::STACK_UNDERFLOW => "STACK_UNDERFLOW",
                gl::STACK_OVERFLOW => "STACK_OVERFLOW",
                _ => "Unknown"
            });
        }
    }
}

#[cfg(not(debug_assertions))]
fn ck() {}

// Utilities

// Flips a buffer of image data upside-down.
fn flip_y<T>(pixels: &mut [T], size: Vector2I, channels: usize) {
    let stride = size.x() as usize * channels;
    for y in 0..(size.y() as usize / 2) {
        let (index_a, index_b) = (y * stride, (size.y() as usize - y - 1) * stride);
        for offset in 0..stride {
            pixels.swap(index_a + offset, index_b + offset);
        }
    }
}<|MERGE_RESOLUTION|>--- conflicted
+++ resolved
@@ -30,10 +30,7 @@
 use std::ffi::{CStr, CString};
 use std::mem;
 use std::ops::Range;
-<<<<<<< HEAD
-=======
 use std::os::raw::c_char;
->>>>>>> 1427b133
 use std::ptr;
 use std::rc::Rc;
 use std::str;
@@ -1159,13 +1156,8 @@
         unsafe {
             gl::BindBuffer(gl_target, receiver.object.gl_buffer); ck();
             gl::GetBufferSubData(gl_target,
-<<<<<<< HEAD
-                                 (receiver.range.start as GLintptr) * 4,
-                                 ((receiver.range.end - receiver.range.start) * 4) as GLsizeiptr,
-=======
                                  receiver.range.start as GLintptr,
                                  (receiver.range.end - receiver.range.start) as GLsizeiptr,
->>>>>>> 1427b133
                                  dest.as_mut_ptr() as *mut GLvoid); ck();
         }
         dest
