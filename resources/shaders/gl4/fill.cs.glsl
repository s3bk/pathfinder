#version {{version}}
// Automatically generated from files in pathfinder/shaders/. Do not edit!












#extension GL_GOOGLE_include_directive : enable

precision highp float;
















vec4 computeCoverage(vec2 from, vec2 to, sampler2D areaLUT){

    vec2 left = from . x < to . x ? from : to, right = from . x < to . x ? to : from;


    vec2 window = clamp(vec2(from . x, to . x), - 0.5, 0.5);
    float offset = mix(window . x, window . y, 0.5)- left . x;
    float t = offset /(right . x - left . x);


    float y = mix(left . y, right . y, t);
    float d =(right . y - left . y)/(right . x - left . x);


    float dX = window . x - window . y;
    return texture(areaLUT, vec2(y + 8.0, abs(d * dX))/ 16.0)* dX;
}


layout(local_size_x = 16, local_size_y = 4)in;

uniform writeonly image2D uDest;
uniform sampler2D uAreaLUT;
uniform ivec2 uTileRange;

layout(std430, binding = 0)buffer bFills {
    restrict readonly uint iFills[];
};

<<<<<<< HEAD
layout(std430, binding = 1)buffer bFillTileMap {
    restrict readonly int iFillTileMap[];
=======
layout(std430, binding = 1)buffer bTileLinkMap {
    restrict readonly int iTileLinkMap[];
>>>>>>> 1427b133
};

layout(std430, binding = 2)buffer bTiles {
    restrict readonly int iTiles[];
};

void main(){
    ivec2 tileSubCoord = ivec2(gl_LocalInvocationID . xy)* ivec2(1, 4);

<<<<<<< HEAD

    uint tileIndexOffset = gl_WorkGroupID . x |(gl_WorkGroupID . y << 15);
    uint tileIndex = tileIndexOffset + uint(uTileRange . x);
    if(tileIndex >= uTileRange . y)
        return;
=======
>>>>>>> 1427b133

    uint tileIndexOffset = gl_WorkGroupID . x |(gl_WorkGroupID . y << 15);
    uint tileIndex = tileIndexOffset + uint(uTileRange . x);
    if(tileIndex >= uTileRange . y)
        return;

    int fillIndex = iTileLinkMap[tileIndex];
    if(fillIndex < 0)
        return;

    vec4 coverages = vec4(0.0);
    int iteration = 0;
    do {
        uint fillFrom = iFills[fillIndex * 3 + 0], fillTo = iFills[fillIndex * 3 + 1];
        vec4 lineSegment = vec4(fillFrom & 0xffff, fillFrom >> 16,
                                fillTo & 0xffff, fillTo >> 16)/ 256.0;

        coverages += computeCoverage(lineSegment . xy -(vec2(tileSubCoord)+ vec2(0.5)),
                                     lineSegment . zw -(vec2(tileSubCoord)+ vec2(0.5)),
                                     uAreaLUT);

        fillIndex = int(iFills[fillIndex * 3 + 2]);
        iteration ++;
    } while(fillIndex >= 0 && iteration < 1024);



    uint alphaTileIndex = iTiles[tileIndex * 4 + 1];

    ivec2 tileOrigin = ivec2(16, 4)*
        ivec2(alphaTileIndex & 0xff,
              (alphaTileIndex >> 8u)& 0xff +(((alphaTileIndex >> 16u)& 0xff)<< 8u));
    ivec2 destCoord = tileOrigin + ivec2(gl_LocalInvocationID . xy);
    imageStore(uDest, destCoord, coverages);
}
<|MERGE_RESOLUTION|>--- conflicted
+++ resolved
@@ -60,13 +60,8 @@
     restrict readonly uint iFills[];
 };
 
-<<<<<<< HEAD
-layout(std430, binding = 1)buffer bFillTileMap {
-    restrict readonly int iFillTileMap[];
-=======
 layout(std430, binding = 1)buffer bTileLinkMap {
     restrict readonly int iTileLinkMap[];
->>>>>>> 1427b133
 };
 
 layout(std430, binding = 2)buffer bTiles {
@@ -76,14 +71,6 @@
 void main(){
     ivec2 tileSubCoord = ivec2(gl_LocalInvocationID . xy)* ivec2(1, 4);
 
-<<<<<<< HEAD
-
-    uint tileIndexOffset = gl_WorkGroupID . x |(gl_WorkGroupID . y << 15);
-    uint tileIndex = tileIndexOffset + uint(uTileRange . x);
-    if(tileIndex >= uTileRange . y)
-        return;
-=======
->>>>>>> 1427b133
 
     uint tileIndexOffset = gl_WorkGroupID . x |(gl_WorkGroupID . y << 15);
     uint tileIndex = tileIndexOffset + uint(uTileRange . x);
