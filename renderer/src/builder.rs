// pathfinder/renderer/src/builder.rs
//
// Copyright © 2019 The Pathfinder Project Developers.
//
// Licensed under the Apache License, Version 2.0 <LICENSE-APACHE or
// http://www.apache.org/licenses/LICENSE-2.0> or the MIT license
// <LICENSE-MIT or http://opensource.org/licenses/MIT>, at your
// option. This file may not be copied, modified, or distributed
// except according to those terms.

//! Packs data onto the GPU.

use crate::concurrent::executor::Executor;
use crate::gpu::renderer::{BlendModeExt, MASK_TILES_ACROSS, MASK_TILES_DOWN};
use crate::gpu_data::{AlphaTileId, Fill, FillBatchEntry, RenderCommand, Tile, TileBatch};
use crate::gpu_data::{TileBatchTexture, TileObjectPrimitive};
use crate::options::{PreparedBuildOptions, PreparedRenderTransform, RenderCommandListener};
use crate::paint::{PaintInfo, PaintMetadata};
use crate::scene::{DisplayItem, Scene};
use crate::tile_map::DenseTileMap;
use crate::tiles::{self, DrawTilingPathInfo, PackedTile, TILE_HEIGHT, TILE_WIDTH};
use crate::tiles::{Tiler, TilingPathInfo};
use crate::z_buffer::{DepthMetadata, ZBuffer};
use pathfinder_content::effects::{BlendMode, Filter};
use pathfinder_content::fill::FillRule;
use pathfinder_content::render_target::RenderTargetId;
use pathfinder_geometry::line_segment::{LineSegment2F, LineSegmentU4, LineSegmentU8};
use pathfinder_geometry::rect::{RectF, RectI};
use pathfinder_geometry::transform2d::Transform2F;
use pathfinder_geometry::util;
use pathfinder_geometry::vector::{Vector2F, Vector2I, vec2f, vec2i};
use pathfinder_gpu::TextureSamplingFlags;
use pathfinder_simd::default::{F32x4, I32x4};
use std::sync::atomic::{AtomicUsize, Ordering};
use instant::Instant;
use std::u32;

<<<<<<< HEAD
pub(crate) struct SceneBuilder<'a, L: RenderCommandListener> {
    scene: &'a Scene,
    built_options: &'a PreparedBuildOptions,
=======
pub(crate) struct SceneBuilder<'a, 'b> {
    scene: &'a mut Scene,
    built_options: &'b PreparedBuildOptions,
>>>>>>> 564533ff
    next_alpha_tile_index: AtomicUsize,

    pub(crate) listener: L,
}

#[derive(Debug)]
pub(crate) struct ObjectBuilder {
    pub built_path: BuiltPath,
    pub fills: Vec<FillBatchEntry>,
    pub bounds: RectF,
}

#[derive(Debug)]
struct BuiltDrawPath {
    path: BuiltPath,
    blend_mode: BlendMode,
    filter: Filter,
    color_texture: Option<TileBatchTexture>,
    sampling_flags_1: TextureSamplingFlags,
    mask_0_fill_rule: FillRule,
    mask_1_fill_rule: Option<FillRule>,
}

#[derive(Debug)]
pub(crate) struct BuiltPath {
    pub solid_tiles: SolidTiles,
    pub empty_tiles: Vec<BuiltTile>,
    pub single_mask_tiles: Vec<BuiltTile>,
    pub dual_mask_tiles: Vec<BuiltTile>,
    pub tiles: DenseTileMap<TileObjectPrimitive>,
    pub fill_rule: FillRule,
}

#[derive(Clone, Debug)]
pub struct BuiltTile {
    pub page: u16,
    pub tile: Tile,
}

#[derive(Clone, Debug)]
pub(crate) enum SolidTiles {
    Occluders(Vec<Occluder>),
    Regular(Vec<BuiltTile>),
}

#[derive(Clone, Copy, Debug)]
pub(crate) struct Occluder {
    pub(crate) coords: Vector2I,
}

<<<<<<< HEAD
impl<'a, L: RenderCommandListener> SceneBuilder<'a, L> {
    pub(crate) fn new(
        scene: &'a Scene,
        built_options: &'a PreparedBuildOptions,
        listener: L,
    ) -> SceneBuilder<'a, L> {
        let effective_view_box = scene.effective_view_box(built_options);
=======
impl<'a, 'b> SceneBuilder<'a, 'b> {
    pub(crate) fn new(
        scene: &'a mut Scene,
        built_options: &'b PreparedBuildOptions,
        listener: Box<dyn RenderCommandListener>,
    ) -> SceneBuilder<'a, 'b> {
>>>>>>> 564533ff
        SceneBuilder {
            scene,
            built_options,
            next_alpha_tile_index: AtomicUsize::new(0),
            listener,
        }
    }

    pub fn build<E>(&mut self, executor: &E) where E: Executor {
        let start_time = Instant::now();

        // Send the start rendering command.
        let bounding_quad = self.built_options.bounding_quad();

        let clip_path_count = self.scene.clip_paths.len();
        let draw_path_count = self.scene.paths.len();
        let total_path_count = clip_path_count + draw_path_count;

        let needs_readable_framebuffer = self.needs_readable_framebuffer();

        self.listener.send(RenderCommand::Start {
            bounding_quad,
            path_count: total_path_count,
            needs_readable_framebuffer,
        });

        let render_transform = match self.built_options.transform {
            PreparedRenderTransform::Transform2D(transform) => transform.inverse(),
            _ => Transform2F::default()
        };

        // Build paint data.
        let PaintInfo {
            render_commands,
            paint_metadata,
            render_target_metadata: _,
        } = self.scene.build_paint_info(render_transform);
        for render_command in render_commands {
            self.listener.send(render_command);
        }

        let effective_view_box = self.scene.effective_view_box(self.built_options);

        let built_clip_paths = executor.build_vector(clip_path_count, |path_index| {
            self.build_clip_path(PathBuildParams {
                path_index,
                view_box: effective_view_box,
                built_options: &self.built_options,
                scene: &self.scene,
            })
        });

        let built_draw_paths = executor.build_vector(draw_path_count, |path_index| {
            self.build_draw_path(DrawPathBuildParams {
                path_build_params: PathBuildParams {
                    path_index,
                    view_box: effective_view_box,
                    built_options: &self.built_options,
                    scene: &self.scene,
                },
                paint_metadata: &paint_metadata,
                built_clip_paths: &built_clip_paths,
            })
        });

        self.finish_building(&paint_metadata, built_draw_paths);

        let cpu_build_time = Instant::now() - start_time;
        self.listener.send(RenderCommand::Finish { cpu_build_time });
    }

    fn build_clip_path(&self, params: PathBuildParams) -> BuiltPath {
        let PathBuildParams { path_index, view_box, built_options, scene } = params;
        let path_object = &scene.clip_paths[path_index];
        let outline = scene.apply_render_options(path_object.outline(), built_options);

        let mut tiler = Tiler::new(self,
                                   &outline,
                                   path_object.fill_rule(),
                                   view_box,
                                   TilingPathInfo::Clip);

        tiler.generate_tiles();
        self.send_fills(tiler.object_builder.fills);
        tiler.object_builder.built_path
    }

    fn build_draw_path(&self, params: DrawPathBuildParams) -> BuiltDrawPath {
        let DrawPathBuildParams {
            path_build_params: PathBuildParams { path_index, view_box, built_options, scene },
            paint_metadata,
            built_clip_paths,
        } = params;

        let path_object = &scene.paths[path_index];
        let outline = scene.apply_render_options(path_object.outline(), built_options);

        let paint_id = path_object.paint();
        let paint_metadata = &paint_metadata[paint_id.0 as usize];
        let built_clip_path = path_object.clip_path().map(|clip_path_id| {
            &built_clip_paths[clip_path_id.0 as usize]
        });

        let mut tiler = Tiler::new(self,
                                   &outline,
                                   path_object.fill_rule(),
                                   view_box,
                                   TilingPathInfo::Draw(DrawTilingPathInfo {
            paint_id,
            paint_metadata,
            blend_mode: path_object.blend_mode(),
            built_clip_path,
        }));

        tiler.generate_tiles();
        self.send_fills(tiler.object_builder.fills);
        BuiltDrawPath {
            path: tiler.object_builder.built_path,
            blend_mode: path_object.blend_mode(),
            filter: paint_metadata.filter(),
            color_texture: paint_metadata.tile_batch_texture(),
            sampling_flags_1: TextureSamplingFlags::empty(),
            mask_0_fill_rule: path_object.fill_rule(),
            mask_1_fill_rule: built_clip_path.map(|_| FillRule::Winding),
        }
    }

    fn send_fills(&self, fills: Vec<FillBatchEntry>) {
        if !fills.is_empty() {
            self.listener.send(RenderCommand::AddFills(fills));
        }
    }

    fn cull_tiles(&self, paint_metadata: &[PaintMetadata], built_draw_paths: Vec<BuiltDrawPath>)
                  -> CulledTiles {
        let mut culled_tiles = CulledTiles { display_list: vec![] };

        let mut remaining_layer_z_buffers = self.build_solid_tiles(&built_draw_paths);
        remaining_layer_z_buffers.reverse();

        // Process first Z-buffer.
        let first_z_buffer = remaining_layer_z_buffers.pop().unwrap();
        let first_solid_tiles = first_z_buffer.build_solid_tiles(paint_metadata);
        for batch in first_solid_tiles.batches {
            culled_tiles.display_list.push(CulledDisplayItem::DrawTiles(batch));
        }

        let mut layer_z_buffers_stack = vec![first_z_buffer];
        let mut current_depth = 1;

        for display_item in &self.scene.display_list {
            match *display_item {
                DisplayItem::PushRenderTarget(render_target_id) => {
                    culled_tiles.display_list
                                .push(CulledDisplayItem::PushRenderTarget(render_target_id));

                    let z_buffer = remaining_layer_z_buffers.pop().unwrap();
                    let solid_tiles = z_buffer.build_solid_tiles(paint_metadata);
                    for batch in solid_tiles.batches {
                        culled_tiles.display_list.push(CulledDisplayItem::DrawTiles(batch));
                    }
                    layer_z_buffers_stack.push(z_buffer);
                }

                DisplayItem::PopRenderTarget => {
                    culled_tiles.display_list.push(CulledDisplayItem::PopRenderTarget);
                    layer_z_buffers_stack.pop();
                }

                DisplayItem::DrawPaths {
                    start_index: start_draw_path_index,
                    end_index: end_draw_path_index,
                } => {
                    for draw_path_index in start_draw_path_index..end_draw_path_index {
                        let built_draw_path = &built_draw_paths[draw_path_index as usize];
                        let layer_z_buffer = layer_z_buffers_stack.last().unwrap();
                        let color_texture = built_draw_path.color_texture;

                        debug_assert!(built_draw_path.path.empty_tiles.is_empty() ||
                                      built_draw_path.blend_mode.is_destructive());
                        self.add_alpha_tiles(&mut culled_tiles,
                                             layer_z_buffer,
                                             &built_draw_path.path.empty_tiles,
                                             current_depth,
                                             None,
                                             built_draw_path.blend_mode,
                                             built_draw_path.filter,
                                             None,
                                             None);

                        self.add_alpha_tiles(&mut culled_tiles,
                                             layer_z_buffer,
                                             &built_draw_path.path.single_mask_tiles,
                                             current_depth,
                                             color_texture,
                                             built_draw_path.blend_mode,
                                             built_draw_path.filter,
                                             Some(built_draw_path.mask_0_fill_rule),
                                             None);

                        if let Some(mask_1_fill_rule) = built_draw_path.mask_1_fill_rule {
                            self.add_alpha_tiles(&mut culled_tiles,
                                                 layer_z_buffer,
                                                 &built_draw_path.path.dual_mask_tiles,
                                                 current_depth,
                                                 color_texture,
                                                 built_draw_path.blend_mode,
                                                 built_draw_path.filter,
                                                 Some(built_draw_path.mask_0_fill_rule),
                                                 Some(mask_1_fill_rule));
                        }

                        match built_draw_path.path.solid_tiles {
                            SolidTiles::Regular(ref tiles) => {
                                self.add_alpha_tiles(&mut culled_tiles,
                                                     layer_z_buffer,
                                                     tiles,
                                                     current_depth,
                                                     color_texture,
                                                     built_draw_path.blend_mode,
                                                     built_draw_path.filter,
                                                     None,
                                                     None);
                            }
                            SolidTiles::Occluders(_) => {}
                        }

                        current_depth += 1;
                    }
                }
            }
        }

        culled_tiles
    }

    fn build_solid_tiles(&self, built_draw_paths: &[BuiltDrawPath]) -> Vec<ZBuffer> {
        let effective_view_box = self.scene.effective_view_box(self.built_options);
        let mut z_buffers = vec![ZBuffer::new(effective_view_box)];
        let mut z_buffer_index_stack = vec![0];
        let mut current_depth = 1;

        // Create Z-buffers.
        for display_item in &self.scene.display_list {
            match *display_item {
                DisplayItem::PushRenderTarget { .. } => {
                    z_buffer_index_stack.push(z_buffers.len());
                    z_buffers.push(ZBuffer::new(effective_view_box));
                }
                DisplayItem::PopRenderTarget => {
                    z_buffer_index_stack.pop();
                }
                DisplayItem::DrawPaths { start_index, end_index } => {
                    let (start_index, end_index) = (start_index as usize, end_index as usize);
                    let z_buffer = &mut z_buffers[*z_buffer_index_stack.last().unwrap()];
                    for (path_subindex, built_draw_path) in
                            built_draw_paths[start_index..end_index].iter().enumerate() {
                        let path_index = (path_subindex + start_index) as u32;
                        let path = &self.scene.paths[path_index as usize];
                        let metadata = DepthMetadata { paint_id: path.paint() };
                        match built_draw_path.path.solid_tiles {
                            SolidTiles::Regular(_) => {
                                z_buffer.update(&[], current_depth, metadata);
                            }
                            SolidTiles::Occluders(ref occluders) => {
                                z_buffer.update(occluders, current_depth, metadata);
                            }
                        }
                        current_depth += 1;
                    }
                }
            }
        }
        debug_assert_eq!(z_buffer_index_stack.len(), 1);

        z_buffers
    }

    fn add_alpha_tiles(&self,
                       culled_tiles: &mut CulledTiles,
                       layer_z_buffer: &ZBuffer,
                       built_alpha_tiles: &[BuiltTile],
                       current_depth: u32,
                       color_texture: Option<TileBatchTexture>,
                       blend_mode: BlendMode,
                       filter: Filter,
                       mask_0_fill_rule: Option<FillRule>,
                       mask_1_fill_rule: Option<FillRule>) {
        let mut batch_indices: Vec<BatchIndex> = vec![];
        for built_alpha_tile in built_alpha_tiles {
            // Early cull if possible.
            let alpha_tile_coords = built_alpha_tile.tile.tile_position();
            if !layer_z_buffer.test(alpha_tile_coords, current_depth) {
                continue;
            }

            // Find an appropriate batch if we can.
            let mut dest_batch_index = batch_indices.iter().filter(|&batch_index| {
                batch_index.tile_page == built_alpha_tile.page
            }).next().cloned();

            // If no batch was found, try to reuse the last batch in the display list.
            //
            // TODO(pcwalton): We could try harder to find a batch by taking tile positions into
            // account...
            if dest_batch_index.is_none() {
                match culled_tiles.display_list.last() {
                    Some(&CulledDisplayItem::DrawTiles(TileBatch {
                        tiles: _,
                        color_texture: ref batch_color_texture,
                        blend_mode: batch_blend_mode,
                        filter: batch_filter,
                        mask_0_fill_rule: batch_mask_0_fill_rule,
                        mask_1_fill_rule: batch_mask_1_fill_rule,
                        tile_page: batch_tile_page
                    })) if *batch_color_texture == color_texture &&
                            batch_blend_mode == blend_mode &&
                            batch_filter == filter &&
                            batch_mask_0_fill_rule == mask_0_fill_rule &&
                            batch_mask_1_fill_rule == mask_1_fill_rule &&
                            !batch_blend_mode.needs_readable_framebuffer() &&
                            batch_tile_page == built_alpha_tile.page => {
                        dest_batch_index = Some(BatchIndex {
                            display_item_index: culled_tiles.display_list.len() - 1,
                            tile_page: batch_tile_page,
                        });
                        batch_indices.push(dest_batch_index.unwrap());
                    }
                    _ => {}
                }
            }

            // If it's still the case that no suitable batch was found, then make a new one.
            if dest_batch_index.is_none() {
                dest_batch_index = Some(BatchIndex {
                    display_item_index: culled_tiles.display_list.len(),
                    tile_page: built_alpha_tile.page,
                });
                batch_indices.push(dest_batch_index.unwrap());
                culled_tiles.display_list.push(CulledDisplayItem::DrawTiles(TileBatch {
                    tiles: vec![],
                    color_texture,
                    blend_mode,
                    filter,
                    mask_0_fill_rule,
                    mask_1_fill_rule,
                    tile_page: built_alpha_tile.page,
                }));
            }

            // Add to the appropriate batch.
            match culled_tiles.display_list[dest_batch_index.unwrap().display_item_index] {
                CulledDisplayItem::DrawTiles(ref mut tiles) => {
                    tiles.tiles.push(built_alpha_tile.tile);
                }
                _ => unreachable!(),
            }
        }

        #[derive(Clone, Copy)]
        struct BatchIndex {
            display_item_index: usize,
            tile_page: u16,
        }

        /*
        // Create a new `DrawTiles` display item if we don't have one or if we have to break a
        // batch due to blend mode or paint page. Note that every path with a blend mode that
        // requires a readable framebuffer needs its own batch.
        //
        // TODO(pcwalton): If we really wanted to, we could use tile maps to avoid
        // batch breaks in some cases…

        // Fetch the destination alpha tiles buffer.
        let culled_alpha_tiles = match *culled_tiles.display_list.last_mut().unwrap() {
            CulledDisplayItem::DrawTiles(TileBatch { tiles: ref mut culled_alpha_tiles, .. }) => {
                culled_alpha_tiles
            }
            _ => unreachable!(),
        };

        for alpha_tile in alpha_tiles {
            let alpha_tile_coords = alpha_tile.tile_position();
            if layer_z_buffer.test(alpha_tile_coords, current_depth) {
                culled_alpha_tiles.push(*alpha_tile);
            }
        }
        */
    }

    fn pack_tiles(&mut self, culled_tiles: CulledTiles) {
        self.listener.send(RenderCommand::BeginTileDrawing);
        for display_item in culled_tiles.display_list {
            match display_item {
                CulledDisplayItem::DrawTiles(batch) => {
                    self.listener.send(RenderCommand::DrawTiles(batch))
                }
                CulledDisplayItem::PushRenderTarget(render_target_id) => {
                    self.listener.send(RenderCommand::PushRenderTarget(render_target_id))
                }
                CulledDisplayItem::PopRenderTarget => {
                    self.listener.send(RenderCommand::PopRenderTarget)
                }
            }
        }
    }

    fn finish_building(&mut self,
                       paint_metadata: &[PaintMetadata],
                       built_draw_paths: Vec<BuiltDrawPath>) {
        self.listener.send(RenderCommand::FlushFills);
        let culled_tiles = self.cull_tiles(paint_metadata, built_draw_paths);
        self.pack_tiles(culled_tiles);
    }

    fn needs_readable_framebuffer(&self) -> bool {
        let mut framebuffer_nesting = 0;
        for display_item in &self.scene.display_list {
            match *display_item {
                DisplayItem::PushRenderTarget(_) => framebuffer_nesting += 1,
                DisplayItem::PopRenderTarget => framebuffer_nesting -= 1,
                DisplayItem::DrawPaths { start_index, end_index } => {
                    if framebuffer_nesting > 0 {
                        continue;
                    }
                    for path_index in start_index..end_index {
                        let blend_mode = self.scene.paths[path_index as usize].blend_mode();
                        if blend_mode.needs_readable_framebuffer() {
                            return true;
                        }
                    }
                }
            }
        }
        false
    }
}

struct PathBuildParams<'a> {
    path_index: usize,
    view_box: RectF,
    built_options: &'a PreparedBuildOptions,
    scene: &'a Scene,
}

struct DrawPathBuildParams<'a> {
    path_build_params: PathBuildParams<'a>,
    paint_metadata: &'a [PaintMetadata],
    built_clip_paths: &'a [BuiltPath],
}

impl BuiltPath {
    fn new(path_bounds: RectF,
           view_box_bounds: RectF,
           fill_rule: FillRule,
           tiling_path_info: &TilingPathInfo)
           -> BuiltPath {
        let occludes = match *tiling_path_info {
            TilingPathInfo::Draw(ref draw_tiling_path_info) => {
                draw_tiling_path_info.paint_metadata.is_opaque &&
                    draw_tiling_path_info.blend_mode.occludes_backdrop()
            }
            TilingPathInfo::Clip => true,
        };

        let tile_map_bounds = if tiling_path_info.has_destructive_blend_mode() {
            view_box_bounds
        } else {
            path_bounds
        };

        BuiltPath {
            empty_tiles: vec![],
            single_mask_tiles: vec![],
            dual_mask_tiles: vec![],
            solid_tiles: if occludes {
                SolidTiles::Occluders(vec![])
            } else {
                SolidTiles::Regular(vec![])
            },
            tiles: DenseTileMap::new(tiles::round_rect_out_to_tile_bounds(tile_map_bounds)),
            fill_rule,
        }
    }
}

impl Occluder {
    #[inline]
    pub(crate) fn new(coords: Vector2I) -> Occluder {
        Occluder { coords }
    }
}

struct CulledTiles {
    display_list: Vec<CulledDisplayItem>,
}

enum CulledDisplayItem {
    DrawTiles(TileBatch),
    PushRenderTarget(RenderTargetId),
    PopRenderTarget,
}

#[derive(Clone, Copy, Debug, Default)]
pub struct TileStats {
    pub solid_tile_count: u32,
    pub alpha_tile_count: u32,
}

// Utilities for built objects

impl ObjectBuilder {
    pub(crate) fn new(path_bounds: RectF,
                      view_box_bounds: RectF,
                      fill_rule: FillRule,
                      tiling_path_info: &TilingPathInfo)
                      -> ObjectBuilder {
        ObjectBuilder {
            built_path: BuiltPath::new(path_bounds, view_box_bounds, fill_rule, tiling_path_info),
            bounds: path_bounds,
            fills: vec![],
        }
    }

    #[inline]
    pub(crate) fn tile_rect(&self) -> RectI {
        self.built_path.tiles.rect
    }

    fn add_fill<L: RenderCommandListener>(
        &mut self,
        scene_builder: &SceneBuilder<L>,
        segment: LineSegment2F,
        tile_coords: Vector2I,
    ) {
        pa_debug!("add_fill({:?} ({:?}))", segment, tile_coords);

        // Ensure this fill is in bounds. If not, cull it.
        if self.tile_coords_to_local_index(tile_coords).is_none() {
            return;
        };

        debug_assert_eq!(TILE_WIDTH, TILE_HEIGHT);

        // Compute the upper left corner of the tile.
        let tile_size = F32x4::splat(TILE_WIDTH as f32);
        let tile_upper_left = tile_coords.to_f32().0.to_f32x4().xyxy() * tile_size;

        // Convert to 4.8 fixed point.
        let segment = (segment.0 - tile_upper_left) * F32x4::splat(256.0);
        let (min, max) = (F32x4::default(), F32x4::splat((TILE_WIDTH * 256 - 1) as f32));
        let segment = segment.clamp(min, max).to_i32x4();
        let (from_x, from_y, to_x, to_y) = (segment[0], segment[1], segment[2], segment[3]);

        // Cull degenerate fills.
        if from_x == to_x {
            pa_debug!("... culling!");
            return;
        }

        // Allocate a global tile if necessary.
        let alpha_tile_id = self.get_or_allocate_alpha_tile_index(scene_builder, tile_coords);

        // Pack whole pixels.
        let px = (segment & I32x4::splat(0xf00)).to_u32x4();
        let px = (px >> 8).to_i32x4() | (px >> 4).to_i32x4().yxwz();

        // Pack instance data.
        pa_debug!("... OK, pushing");
        self.fills.push(FillBatchEntry {
            page: alpha_tile_id.page(),
            fill: Fill {
                px: LineSegmentU4 { from: px[0] as u8, to: px[2] as u8 },
                subpx: LineSegmentU8 {
                    from_x: from_x as u8,
                    from_y: from_y as u8,
                    to_x:   to_x   as u8,
                    to_y:   to_y   as u8,
                },
                alpha_tile_index: alpha_tile_id.tile(),
            },
        });
    }

    fn get_or_allocate_alpha_tile_index<L: RenderCommandListener>(
        &mut self,
        scene_builder: &SceneBuilder<L>,
        tile_coords: Vector2I,
    ) -> AlphaTileId {
        let local_tile_index = self.built_path.tiles.coords_to_index_unchecked(tile_coords);
        let alpha_tile_id = self.built_path.tiles.data[local_tile_index].alpha_tile_id;
        if alpha_tile_id.is_valid() {
            return alpha_tile_id;
        }

        let alpha_tile_index = scene_builder.next_alpha_tile_index.fetch_add(1, Ordering::Relaxed);
        debug_assert!(alpha_tile_index < u32::MAX as usize);
        let alpha_tile_id = AlphaTileId(alpha_tile_index as u32);
        self.built_path.tiles.data[local_tile_index].alpha_tile_id = alpha_tile_id;
        alpha_tile_id
    }

    pub(crate) fn add_active_fill<L: RenderCommandListener>(
        &mut self,
        scene_builder: &SceneBuilder<L>,
        left: f32,
        right: f32,
        mut winding: i32,
        tile_coords: Vector2I,
    ) {
        let tile_origin_y = (tile_coords.y() * TILE_HEIGHT as i32) as f32;
        let left = vec2f(left, tile_origin_y);
        let right = vec2f(right, tile_origin_y);

        let segment = if winding < 0 {
            LineSegment2F::new(left, right)
        } else {
            LineSegment2F::new(right, left)
        };

        pa_debug!(
            "... emitting active fill {} -> {} winding {} @ tile {:?}",
            left.x(),
            right.x(),
            winding,
            tile_coords
        );

        while winding != 0 {
            self.add_fill(scene_builder, segment, tile_coords);
            if winding < 0 {
                winding += 1
            } else {
                winding -= 1
            }
        }
    }

    pub(crate) fn generate_fill_primitives_for_line<L: RenderCommandListener>(
        &mut self,
        scene_builder: &SceneBuilder<L>,
        mut segment: LineSegment2F,
        tile_y: i32,
    ) {
        pa_debug!(
            "... generate_fill_primitives_for_line(): segment={:?} tile_y={} ({}-{})",
            segment,
            tile_y,
            tile_y as f32 * TILE_HEIGHT as f32,
            (tile_y + 1) as f32 * TILE_HEIGHT as f32
        );

        let winding = segment.from_x() > segment.to_x();
        let (segment_left, segment_right) = if !winding {
            (segment.from_x(), segment.to_x())
        } else {
            (segment.to_x(), segment.from_x())
        };

        // FIXME(pcwalton): Optimize this.
        let segment_tile_left = f32::floor(segment_left) as i32 / TILE_WIDTH as i32;
        let segment_tile_right =
            util::alignup_i32(f32::ceil(segment_right) as i32, TILE_WIDTH as i32);
        pa_debug!(
            "segment_tile_left={} segment_tile_right={} tile_rect={:?}",
            segment_tile_left,
            segment_tile_right,
            self.tile_rect()
        );

        for subsegment_tile_x in segment_tile_left..segment_tile_right {
            let (mut fill_from, mut fill_to) = (segment.from(), segment.to());
            let subsegment_tile_right =
                ((i32::from(subsegment_tile_x) + 1) * TILE_HEIGHT as i32) as f32;
            if subsegment_tile_right < segment_right {
                let x = subsegment_tile_right;
                let point = Vector2F::new(x, segment.solve_y_for_x(x));
                if !winding {
                    fill_to = point;
                    segment = LineSegment2F::new(point, segment.to());
                } else {
                    fill_from = point;
                    segment = LineSegment2F::new(segment.from(), point);
                }
            }

            let fill_segment = LineSegment2F::new(fill_from, fill_to);
            let fill_tile_coords = vec2i(subsegment_tile_x, tile_y);
            self.add_fill(scene_builder, fill_segment, fill_tile_coords);
        }
    }

    #[inline]
    pub(crate) fn tile_coords_to_local_index(&self, coords: Vector2I) -> Option<u32> {
        self.built_path.tiles.coords_to_index(coords).map(|index| index as u32)
    }

    #[inline]
    pub(crate) fn local_tile_index_to_coords(&self, tile_index: u32) -> Vector2I {
        self.built_path.tiles.index_to_coords(tile_index as usize)
    }
}

impl<'a> PackedTile<'a> {
    pub(crate) fn add_to(&self,
                         tiles: &mut Vec<BuiltTile>,
                         draw_tiling_path_info: &DrawTilingPathInfo) {
        let fill_tile_index = self.draw_tile.alpha_tile_id.tile() as u16;
        let fill_tile_backdrop = self.draw_tile.backdrop as i8;
        let (clip_tile_index, clip_tile_backdrop) = match self.clip_tile {
            None => (0, 0),
            Some(clip_tile) => {
                // FIXME(pcwalton): This may not always be the case!
                debug_assert!(!self.draw_tile.alpha_tile_id.is_valid() ||
                              !clip_tile.alpha_tile_id.is_valid() ||
                              self.draw_tile.alpha_tile_id.page() ==
                              clip_tile.alpha_tile_id.page());

                (clip_tile.alpha_tile_id.tile() as u16, clip_tile.backdrop as i8)
            }
        };

        tiles.push(BuiltTile {
            page: self.draw_tile.alpha_tile_id.page(),
            tile: Tile::new_alpha(self.tile_coords,
                                  fill_tile_index,
                                  fill_tile_backdrop,
                                  clip_tile_index,
                                  clip_tile_backdrop,
                                  draw_tiling_path_info),
        });
    }
}

impl Tile {
    #[inline]
    fn new_alpha(tile_origin: Vector2I,
                 draw_tile_index: u16,
                 draw_tile_backdrop: i8,
                 clip_tile_index: u16,
                 clip_tile_backdrop: i8,
                 draw_tiling_path_info: &DrawTilingPathInfo)
                 -> Tile {
        let mask_0_uv = calculate_mask_uv(draw_tile_index);
        let mask_1_uv = calculate_mask_uv(clip_tile_index);
        Tile {
            tile_x: tile_origin.x() as i16,
            tile_y: tile_origin.y() as i16,
            mask_0_u: mask_0_uv.x() as u8,
            mask_0_v: mask_0_uv.y() as u8,
            mask_1_u: mask_1_uv.x() as u8,
            mask_1_v: mask_1_uv.y() as u8,
            mask_0_backdrop: draw_tile_backdrop,
            mask_1_backdrop: clip_tile_backdrop,
            color: draw_tiling_path_info.paint_id.0,
        }
    }

    #[inline]
    pub fn tile_position(&self) -> Vector2I {
        vec2i(self.tile_x as i32, self.tile_y as i32)
    }
}

fn calculate_mask_uv(tile_index: u16) -> Vector2I {
    debug_assert_eq!(MASK_TILES_ACROSS, MASK_TILES_DOWN);
    let mask_u = tile_index as i32 % MASK_TILES_ACROSS as i32;
    let mask_v = tile_index as i32 / MASK_TILES_ACROSS as i32;
    vec2i(mask_u, mask_v)
}<|MERGE_RESOLUTION|>--- conflicted
+++ resolved
@@ -35,15 +35,9 @@
 use instant::Instant;
 use std::u32;
 
-<<<<<<< HEAD
-pub(crate) struct SceneBuilder<'a, L: RenderCommandListener> {
-    scene: &'a Scene,
-    built_options: &'a PreparedBuildOptions,
-=======
-pub(crate) struct SceneBuilder<'a, 'b> {
+pub(crate) struct SceneBuilder<'a, 'b, L: RenderCommandListener> {
     scene: &'a mut Scene,
     built_options: &'b PreparedBuildOptions,
->>>>>>> 564533ff
     next_alpha_tile_index: AtomicUsize,
 
     pub(crate) listener: L,
@@ -94,22 +88,13 @@
     pub(crate) coords: Vector2I,
 }
 
-<<<<<<< HEAD
-impl<'a, L: RenderCommandListener> SceneBuilder<'a, L> {
-    pub(crate) fn new(
-        scene: &'a Scene,
-        built_options: &'a PreparedBuildOptions,
-        listener: L,
-    ) -> SceneBuilder<'a, L> {
-        let effective_view_box = scene.effective_view_box(built_options);
-=======
-impl<'a, 'b> SceneBuilder<'a, 'b> {
+impl<'a, 'b, L: RenderCommandListener> SceneBuilder<'a, 'b, L> {
     pub(crate) fn new(
         scene: &'a mut Scene,
         built_options: &'b PreparedBuildOptions,
-        listener: Box<dyn RenderCommandListener>,
-    ) -> SceneBuilder<'a, 'b> {
->>>>>>> 564533ff
+        listener: L,
+    ) -> SceneBuilder<'a, 'b, L> {
+        let effective_view_box = scene.effective_view_box(built_options);
         SceneBuilder {
             scene,
             built_options,
