--- conflicted
+++ resolved
@@ -56,13 +56,8 @@
                                      RendererOptions { background_color: Some(ColorF::white()) });
 
     // Load a font.
-<<<<<<< HEAD
-    let font_data = resource_loader.slurp("fonts/overpass-regular.otf").unwrap().to_vec();
-    let font = Handle::from_memory(Arc::new(font_data), 0);
-=======
     let font_data = Arc::new(resource_loader.slurp("fonts/Overpass-Regular.otf").unwrap());
     let font = Handle::from_memory(font_data, 0);
->>>>>>> 8f2fabbc
     let font_context = CanvasFontContext::from_fonts(iter::once(font));
 
     // Make a canvas.
