--- conflicted
+++ resolved
@@ -39,12 +39,8 @@
     scene: &'a Scene,
     built_options: &'a PreparedBuildOptions,
     next_alpha_tile_index: AtomicUsize,
-<<<<<<< HEAD
 
     pub(crate) listener: L,
-=======
-    pub(crate) listener: Box<dyn RenderCommandListener>,
->>>>>>> afe1a64f
 }
 
 #[derive(Debug)]
@@ -166,14 +162,8 @@
 
         self.finish_building(&paint_metadata, built_draw_paths);
 
-<<<<<<< HEAD
-        let build_time = Instant::now() - start_time;
-
-        self.listener.send(RenderCommand::Finish { build_time });
-=======
         let cpu_build_time = Instant::now() - start_time;
         self.listener.send(RenderCommand::Finish { cpu_build_time });
->>>>>>> afe1a64f
     }
 
     fn build_clip_path(&self, params: PathBuildParams) -> BuiltPath {
@@ -673,17 +663,7 @@
         let px = (px >> 8).to_i32x4() | (px >> 4).to_i32x4().yxwz();
 
         // Pack instance data.
-<<<<<<< HEAD
         pa_debug!("... OK, pushing");
-        self.fills.push(FillBatchPrimitive {
-            px: LineSegmentU4 { from: px[0] as u8, to: px[2] as u8 },
-            subpx: LineSegmentU8 {
-                from_x: from_x as u8,
-                from_y: from_y as u8,
-                to_x:   to_x   as u8,
-                to_y:   to_y   as u8,
-=======
-        debug!("... OK, pushing");
         self.fills.push(FillBatchEntry {
             page: alpha_tile_id.page(),
             fill: Fill {
@@ -695,7 +675,6 @@
                     to_y:   to_y   as u8,
                 },
                 alpha_tile_index: alpha_tile_id.tile(),
->>>>>>> afe1a64f
             },
         });
     }
