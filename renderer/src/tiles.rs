--- conflicted
+++ resolved
@@ -526,13 +526,8 @@
 fn process_active_segment<L: RenderCommandListener>(
     contour: &Contour,
     from_endpoint_index: u32,
-<<<<<<< HEAD
-    active_edges: &mut SortedVector<ActiveEdge>,
+    active_edges: &mut Vec<ActiveEdge>,
     builder: &SceneBuilder<L>,
-=======
-    active_edges: &mut Vec<ActiveEdge>,
-    builder: &SceneBuilder,
->>>>>>> 33cd3798
     object_builder: &mut ObjectBuilder,
     tile_y: i32,
 ) {
@@ -579,14 +574,9 @@
                builder: &SceneBuilder<L>,
                object_builder: &mut ObjectBuilder,
                tile_y: i32) {
-<<<<<<< HEAD
-        let tile_bottom = ((i32::from(tile_y) + 1) * TILE_HEIGHT as i32) as f32;
+
+        let tile_bottom = ((tile_y + 1) * TILE_HEIGHT as i32) as f32;
         pa_debug!(
-=======
-
-        let tile_bottom = ((tile_y + 1) * TILE_HEIGHT as i32) as f32;
-        debug!(
->>>>>>> 33cd3798
             "process_active_edge({:#?}, tile_y={}({}))",
             self, tile_y, tile_bottom
         );
@@ -667,13 +657,8 @@
         object_builder: &mut ObjectBuilder,
         tile_y: i32,
     ) -> Option<LineSegment2F> {
-<<<<<<< HEAD
-        let tile_bottom = ((i32::from(tile_y) + 1) * TILE_HEIGHT as i32) as f32;
+        let tile_bottom = ((tile_y + 1) * TILE_HEIGHT as i32) as f32;
         pa_debug!(
-=======
-        let tile_bottom = ((tile_y + 1) * TILE_HEIGHT as i32) as f32;
-        debug!(
->>>>>>> 33cd3798
             "process_line_segment({:?}, tile_y={}) tile_bottom={}",
             line_segment, tile_y, tile_bottom
         );
