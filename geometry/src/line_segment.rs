--- conflicted
+++ resolved
@@ -291,7 +291,6 @@
     }
 }
 
-/*
 #[derive(Clone, Copy, Debug, Default)]
 #[repr(C)]
 pub struct LineSegmentU16 {
@@ -299,17 +298,4 @@
     pub from_y: u16,
     pub to_x: u16,
     pub to_y: u16,
-<<<<<<< HEAD
-}
-*/
-
-#[derive(Clone, Copy, Debug, Default)]
-#[repr(C)]
-pub struct LineSegmentU16 {
-    pub from_x: u16,
-    pub from_y: u16,
-    pub to_x: u16,
-    pub to_y: u16,
-=======
->>>>>>> 5ea93dc8
 }